# Copyright (c) 2024, NVIDIA CORPORATION.  All rights reserved.
#
# Licensed under the Apache License, Version 2.0 (the "License");
# you may not use this file except in compliance with the License.
# You may obtain a copy of the License at
#
#     http://www.apache.org/licenses/LICENSE-2.0
#
# Unless required by applicable law or agreed to in writing, software
# distributed under the License is distributed on an "AS IS" BASIS,
# WITHOUT WARRANTIES OR CONDITIONS OF ANY KIND, either express or implied.
# See the License for the specific language governing permissions and
# limitations under the License.

import json
import logging
import os
import re
import tarfile
from typing import Any, Dict, List, Optional, Sequence

import decord
import lightning.pytorch as pl
import numpy as np
import torch
import torch.nn.functional as F
from lightning.pytorch.utilities.types import EVAL_DATALOADERS, TRAIN_DATALOADERS
from PIL import Image
from torch.utils import data
from torch.utils.data import DataLoader, Dataset, default_collate
from transformers import CLIPImageProcessor, SiglipImageProcessor

from nemo.collections.nlp.modules.common.megatron.utils import get_ltor_masks_and_position_ids
from nemo.collections.vlm.neva.data.config import DataConfig, ImageDataConfig
from nemo.collections.vlm.neva.data.conversation import conv_templates as supported_conv_templates
from nemo.collections.vlm.neva.data.multimodal_tokens import IGNORE_INDEX, SPECIAL_TOKEN_MAP
from nemo.lightning.pytorch.plugins import MegatronDataSampler


class TarOrFolderImageLoader:
    """
    A class for loading images from a tar archive or a regular folder.

    This class provides functionality to open and read images from either a tar archive
    (.tar file) or a standard directory with image files. It builds an index of images
    if the source is a tar archive for efficient access.

    Attributes:
        image_folder (str): The path to the tar archive or image folder.
        tar_index (dict): A dictionary that maps file names to their tarfile member
                          objects if the image source is a tar archive.

    Methods:
        __init__(self, image_folder): Initializes the loader with the specified image folder.
        build_index(self): Builds an index of image file names and their corresponding
                           tarfile member objects for a tar archive.
        open_image(self, file_name): Opens and returns an image by its file name. The image
                                     is returned as an RGB PIL Image object.
    """

    def __init__(self, image_folder):
        self.image_folder = image_folder
        self.tar_index = {}
        if self.image_folder.endswith('.tar'):
            self.build_index()

    def build_index(self):
        with tarfile.open(self.image_folder, 'r') as tar:
            for member in tar.getmembers():
                self.tar_index[member.name] = member

    def open_image(self, file_name):
        if self.image_folder.endswith('.tar'):
            with tarfile.open(self.image_folder, 'r') as tar:
                member = self.tar_index.get(file_name)
                if member:
                    f = tar.extractfile(member)
                    return Image.open(f).convert('RGB')
        else:
            return Image.open(os.path.join(self.image_folder, file_name)).convert('RGB')
        return None


class TarOrFolderVideoLoader:
    """
    A class for loading videos from a tar archive or a regular folder.

    This class provides functionality to open and read videos from either a tar archive
    (.tar file) or a standard directory with video files. It builds an index of videos
    if the source is a tar archive for efficient access.

    Attributes:
        video_folder (str): The path to the tar archive or video folder.
        data_config (dict): A dictionary of configuration options for video decoding to frames
        tar_index (dict): A dictionary that maps file names to their tarfile member
                          objects if the video source is a tar archive.

    Methods:
        __init__(self, video_folder): Initializes the loader with the specified video folder.
        build_index(self): Builds an index of image file names and their corresponding
                           tarfile member objects for a tar archive.
        open_video(self, file_name): Opens and returns an video by its file name. The video
                                     is returned as a list of RGB PIL Image objects.
        flatten_frames(self, cap): Converts decord VideoReader video object to list of frame
                                   images based on data config information.
    """

    def __init__(self, video_folder, data_config):
        self.video_folder = video_folder
        self.data_config = data_config
        self.tar_index = {}
        if self.video_folder.endswith('.tar'):
            self.build_index()

    def build_index(self):
        with tarfile.open(self.video_folder, 'r') as tar:
            for member in tar.getmembers():
                self.tar_index[member.name] = member

    def open_video(self, file_name):
        if self.video_folder.endswith('.tar'):
            with tarfile.open(self.video_folder, 'r') as tar:
                member = self.tar_index.get(file_name)
                if member:
                    f = tar.extractfile(member)
                    cap = decord.VideoReader(f)
                    return self.flatten_frames(cap)
        else:
            # decord.bridge.set_bridge("torch")
            cap = decord.VideoReader(os.path.join(self.video_folder, file_name))
            return self.flatten_frames(cap)
        return None

    def flatten_frames(self, cap):
        if self.data_config.splice_single_frame == 'first':
            frame = cap[0].asnumpy()
            return Image.fromarray(frame).convert('RGB')
        elif self.data_config.splice_single_frame == 'middle':
            frame = cap[len(cap) // 2].asnumpy()
            return Image.fromarray(frame).convert('RGB')
        elif self.data_config.splice_single_frame == 'last':
            frame = cap[-1].asnumpy()
            return Image.fromarray(frame).convert('RGB')
        else:
            if self.data_config.num_frames == -1:
                frames = []
                for frame in cap:
                    rgb_frame = frame.asnumpy()
                    img = Image.fromarray(rgb_frame).convert('RGB')
                    frames.append(img)
                return frames
            else:
                num_frames = min(len(cap), self.data_config.num_frames)
                indices = np.linspace(0, len(cap) - 1, num_frames, dtype=int)
                frames = [Image.fromarray(cap[i].asnumpy()).convert('RGB') for i in indices]
                while len(frames) < self.data_config.num_frames:
                    frames.append(frames[-1])
                return frames


def process_image(processor, image, image_process_mode="square"):  # this needs to be merged with conv's process image
    if isinstance(processor, CLIPImageProcessor) or isinstance(processor, SiglipImageProcessor):
        # image processor from HF
        if image_process_mode == 'keep':
            max_hw, min_hw = max(image.size), min(image.size)
            aspect_ratio = max_hw / min_hw
            max_len, min_len = 448, 224
            shortest_edge = int(min(max_len / aspect_ratio, min_len))
            image = processor.preprocess(
                image, return_tensors='pt', do_center_crop=False, size={"shortest_edge": shortest_edge}
            )['pixel_values'][0]
        elif image_process_mode == 'pad':

            def expand2square(pil_img, background_color):
                width, height = pil_img.size
                if width == height:
                    return pil_img
                elif width > height:
                    result = Image.new(pil_img.mode, (width, width), background_color)
                    result.paste(pil_img, (0, (width - height) // 2))
                    return result
                else:
                    result = Image.new(pil_img.mode, (height, height), background_color)
                    result.paste(pil_img, ((height - width) // 2, 0))
                    return result

            image = expand2square(image, tuple(int(x * 255) for x in processor.image_mean))
            image = processor.preprocess(image, return_tensors='pt')['pixel_values'][0]
        else:
            image = processor.preprocess(image, return_tensors='pt')['pixel_values'][0]
    else:
        assert image_process_mode == 'square', 'NeMo image transform with setting `image_process_mode` to `square`.'
        image = processor(image)
    return image


def tokenize_special_token(prompt, tokenizer, special_token_map=None):
    """
    Tokenizes a given prompt with special handling for multiple special tokens.

    This function splits the prompt at special tokens, tokenizes each chunk separately,
    and then reassembles the chunks with the corresponding special token inserted in place of the placeholders.

    Parameters:
    prompt (str): The input prompt containing text and special token placeholders.
    tokenizer: The tokenizer object used to tokenize the prompt chunks.
    special_token_map (list, optional): A list containing tuples of special token strings
                                        and their corresponding token indices. Defaults to SPECIAL_TOKEN_MAP.

    Returns:
    torch.Tensor: A tensor of token IDs representing the tokenized prompt with special tokens.
    """

    # Use the default special token map if none is provided
    if special_token_map is None:
        special_token_map = SPECIAL_TOKEN_MAP

    # Create a mapping of special tokens to their indices
    special_token_dict = {token: index for token, index in special_token_map}

    # Split the prompt into chunks and track special tokens
    regex_pattern = '(' + '|'.join(re.escape(token) for token in special_token_dict.keys()) + ')'
    chunks = re.split(regex_pattern, prompt)

    # Tokenize each chunk and replace special tokens with their indices
    tokenized_chunks = []
    for chunk in chunks:
        if chunk in special_token_dict:
            tokenized_chunks.append(special_token_dict[chunk])
        elif len(chunk) > 0:
            tokenized_chunks.extend(tokenizer(chunk, add_special_tokens=False).input_ids)

    return torch.tensor(tokenized_chunks, dtype=torch.long)


def find_pattern_indices(template, pattern, search_start_index=0, allow_first_token_mismatch=False):
    template_len = len(template)
    pattern_len = len(pattern)
    for i in range(search_start_index, template_len - pattern_len + 1):
        match = template[i : i + pattern_len] == pattern
        if torch.all(match) or (allow_first_token_mismatch and torch.all(match[1:])):
            return i, i + pattern_len
    return -1, -1


class LazySupervisedDataset(Dataset):

    def __init__(
        self,
        data_path,
        data_config,
        tokenizer,
        image_processor,
        sequence_length=None,
    ):
        super().__init__()
        if data_path is not None:
            with open(data_path, "r") as file:
                list_data_dict = json.load(file)
        else:
            list_data_dict = []

        logging.warning("Formatting inputs...Skip in lazy mode")
        self.data_config = data_config
        self.tokenizer = tokenizer
        from nemo.collections.common.tokenizers.huggingface.auto_tokenizer import AutoTokenizer

        if isinstance(self.tokenizer, AutoTokenizer):
            self.tokenizer = self.tokenizer.tokenizer

        self.image_processor = image_processor
        self.sequence_length = sequence_length

        self.conv_template = data_config.conv_template
        self.conv = supported_conv_templates[self.conv_template]
        self.image_process_mode = data_config.image_process_mode
        self.list_data_dict = list_data_dict

        image_folder = getattr(data_config, "image_folder", None)
        video_folder = getattr(data_config, "video_folder", None)

        self.image_loader = TarOrFolderImageLoader(image_folder) if image_folder else None
        self.video_loader = TarOrFolderVideoLoader(video_folder, data_config) if video_folder else None

    def __len__(self):
        return len(self.list_data_dict)

    def __getitem__(self, i) -> Dict[str, torch.Tensor]:
        source = self.list_data_dict[i]
        conversations = self._apply_prompt_templates(source, use_plain=self.conv_template == "plain")
        tokens, labels = self._tokenize_and_label(conversations)

        media_tensors = self._process_images(source)
        data_dict = dict(
            image=media_tensors,
            tokens=tokens,
            labels=labels,
        )
        return data_dict

    def _process_images(self, source):
        media_tensors = torch.tensor([])
        if 'image' in source:
            if not isinstance(source['image'], list):
                source['image'] = [source['image']]

            images = []
            for image_file in source['image']:
                image = self.image_loader.open_image(image_file)
                if image is None:
                    logging.warning(f"Image {image_file} could not be found!")
                image = process_image(self.image_processor, image, self.image_process_mode)
                images.append(image)

            if images:
                media_tensors = torch.stack(images)
        return media_tensors

    def _apply_prompt_templates(self, source, use_plain=False):
        conv = self.conv

        roles = {"human": conv.roles[0], "gpt": conv.roles[1]}

        source = source['conversations']

        def _fix_roles(roles):
            if len(source) < 2:
                return roles
            return {source[0]["from"]: conv.roles[0], source[1]["from"]: conv.roles[1]}

        roles = _fix_roles(roles)

        conv.messages = []
        for j, sentence in enumerate(source):
            role = roles[sentence["from"]]
            assert role == conv.roles[j % 2], f"{j}"
            conv.append_message(role, sentence["value"])

        if use_plain:
            assert len(conv.messages) == 2, "Plain template requires image-caption pairs."
            assert "<image>" in conv.messages[0][1]
            conv.messages[0][1] = "<image>"

        return conv.get_prompt()

    def _tokenize_and_label(self, conversations):
        tokens = tokenize_special_token(conversations, self.tokenizer)
        labels = torch.ones_like(tokens) * IGNORE_INDEX
        search_start_index = 0
        for i in range(1, len(self.conv.messages), 2):
            stop_str = getattr(self.conv, "stop_str", None)
            assert (
                stop_str is not None
            ), "If `stop_str` is not provided, issues might occur in labeling the answer tokens."
            answer_tokens = self.tokenizer.encode(
                self.conv.messages[i][1] + ("" if stop_str is None else stop_str),
                add_special_tokens=False,
                return_tensors="pt",
            )[0]
            answer_start, answer_end = find_pattern_indices(tokens, answer_tokens, search_start_index)
            assert answer_start > 0, "Not found valid answer in conversation."
            labels[answer_start:answer_end] = tokens[answer_start:answer_end]
            search_start_index = answer_end
        tokens = tokens[:-1]
        labels = labels[1:]
        return tokens, labels

    def _get_crop_size(self):
        if isinstance(self.image_processor, CLIPImageProcessor):
            return [self.image_processor.crop_size['height'], self.image_processor.crop_size['width']]
        else:
            raise NotImplementedError


class NevaDataset(LazySupervisedDataset):
    """Dataset for supervised fine-tuning."""

    def __init__(
        self,
        data_path,
        data_config,
        tokenizer,
        image_processor,
    ):

        if data_path.endswith(".json"):
            super().__init__(data_path, data_config, tokenizer, image_processor)

        elif data_path.endswith(".jsonl"):
            super().__init__(None, data_config, tokenizer, image_processor)
            logging.warning("Loading image inputs from SteerLM Dataset...")
            if data_config.media_type == 'image':
                image_folder = data_config.image_folder
                for line in open(data_path, "r"):
                    record = json.loads(line)

                    # This currently supports only a single image
                    # search for <img src="/absolute/path/to/image" in the conversation
                    #   add it as record['image'], remove src tag from the <img> tag

                    record['image'] = []
                    for turn in record['conversations']:
                        matches = re.finditer('<img src="([^"]+)"', turn['value'])
                        for match in matches:
                            image_name = match.group(1).split("/")[-1]
                            image_path = os.path.join(image_folder, image_name)
                            if not os.path.isfile(image_path):
                                logging.warning(f"Image not found: {image_path}")
                                continue
                            record['image'].append(image_name)  # url
                        turn['value'] = re.sub('<img src="([^"]+)">', "<image>", turn['value'])

                    self.list_data_dict.append(record)

        else:
            raise ValueError(f"Formatting of {data_path} is not supported in Neva.")

    def collate_fn(self, instances: Sequence[Dict]) -> Dict[str, torch.Tensor]:
        data_config = self.data_config
        packed_sequence = "cu_seqlens" in instances[0]
        max_len = max(instance['tokens'].shape[0] for instance in instances)
        for instance in instances:
            pad_len = max_len - instance['tokens'].shape[0]
            instance['tokens'] = F.pad(instance['tokens'], (0, pad_len), 'constant', 0)
            instance['labels'] = F.pad(instance['labels'], (0, pad_len), 'constant', IGNORE_INDEX)
            if packed_sequence and instance["cu_seqlens"][-1] != max_len:
                instance["cu_seqlens"] = torch.cat((instance["cu_seqlens"], torch.IntTensor([max_len])), 0)

        if packed_sequence:
            max_len_cu = max(instance['cu_seqlens'].shape[0] for instance in instances)
            max_len_image = max(instance['image'].shape[0] for instance in instances)
            for instance in instances:
                pad_len_cu = max_len_cu - instance['cu_seqlens'].shape[0]
                instance['cu_seqlens'] = F.pad(instance['cu_seqlens'], (0, pad_len_cu), 'constant', max_len)

                x = instance['image']
                num_pad = max_len_image - x.shape[0]
                pad_tensor = torch.zeros(num_pad, *x.shape[1:], dtype=x.dtype, device=x.device)
                instance['image'] = torch.cat((x, pad_tensor), dim=0)

        media_type = data_config.media_type
        if media_type == 'image':
            media = [instance.pop('image') for instance in instances]
            media = torch.cat(media, dim=0)
        elif media_type == 'video':
            media = [instance.pop('video', None) for instance in instances]
        else:
            raise ValueError(f"Unsupported media type {media_type}")

        batch = default_collate(instances)
        tokenizer = self.tokenizer

        tokens = batch['tokens']
        labels = batch['labels']

        if packed_sequence:
            cu_seqlens = batch["cu_seqlens"]
            position_ids = []
            for cu_seqlen in cu_seqlens:
                position_ids.append([])
                for ind in range(0, len(cu_seqlen) - 1):
                    seqlen = cu_seqlen[ind + 1] - cu_seqlen[ind]
                    position_ids[-1].extend(list(range(seqlen)))
            position_ids = torch.LongTensor(position_ids)
            loss_mask = torch.ones(tokens.size(), dtype=torch.float, device=tokens.device)
            attention_mask = torch.ones(tokens.size(), dtype=torch.long, device=tokens.device)
        else:
            attention_mask, loss_mask, position_ids = get_ltor_masks_and_position_ids(
                data=tokens,
                eod_token=tokenizer.eos_token_id,
                eod_mask_loss=data_config.eod_mask_loss,
                reset_attention_mask=data_config.reset_attention_mask,
                reset_position_ids=data_config.reset_position_ids,
            )

        loss_mask[labels < 0] = 0.0

        batch = {
            'tokens': tokens,
            'labels': labels,
            'attention_mask': attention_mask,
            'loss_mask': loss_mask,
            'position_ids': position_ids,
            'media': media,
        }
        if packed_sequence:
            batch["cu_seqlens"] = cu_seqlens
        return batch


class NevaLazyDataModule(pl.LightningDataModule):
    def __init__(
        self,
        paths: str | List[str],
        weights: Optional[List[float]] = None,
        data_config: Optional[DataConfig] = ImageDataConfig,
        seq_length: int = 2048,
        decoder_seq_length: Optional[int] = None,
        tokenizer: Optional = None,
        image_processor: Optional = None,
        micro_batch_size: int = 4,
        global_batch_size: int = 8,
        num_train_samples: int = 10_000,
        num_val_samples: int = 10_000,
        num_test_samples: int = 10_000,
        num_workers: int = 8,
        pin_memory: bool = True,
        persistent_workers: bool = False,
        use_packed_sequence: bool = False,
        seed: int = 1234,
    ) -> None:
        super().__init__()
        if not isinstance(paths, (list, tuple)):
            paths = [paths]
        if weights is not None:
            assert len(weights) == len(paths)
            if len(weights) == 1:
                # weights must be None if there is only one dataset
                weights = None

        self.paths = paths
        self.weights = weights
        self.data_config = data_config
        self.seq_length = seq_length
        self.decoder_seq_length = decoder_seq_length
<<<<<<< HEAD
=======
        self.micro_batch_size = micro_batch_size
        self.global_batch_size = global_batch_size
>>>>>>> b1f5aa3a
        self.tokenizer = tokenizer
        self.image_processor = image_processor
        self.num_train_samples = num_train_samples
        self.num_val_samples = num_val_samples
        self.num_test_samples = num_test_samples
        self.num_workers = num_workers
        self.pin_memory = pin_memory
        self.persistent_workers = persistent_workers
        self.seed = seed
        self.use_packed_sequence = use_packed_sequence
        self.init_global_step = 0

        if tokenizer is None or image_processor is None:
            logging.warning(f"Processor and tokenizer are not provided! Fall back to `llava-hf/llava-1.5-7b-hf`.")
            from transformers import AutoProcessor
            from nemo.collections.common.tokenizers.huggingface.auto_tokenizer import AutoTokenizer

            processor = AutoProcessor.from_pretrained("llava-hf/llava-1.5-7b-hf")
            self.tokenizer = tokenizer or AutoTokenizer("llava-hf/llava-1.5-7b-hf")
            self.image_processor = image_processor or processor.image_processor

        self.data_sampler = MegatronDataSampler(
            seq_len=self.seq_length,
            decoder_seq_len=self.decoder_seq_length,
            micro_batch_size=micro_batch_size,
            global_batch_size=global_batch_size,
            dataloader_type="cyclic",
        )

    def setup(self, stage: str = "") -> None:
        assert len(self.paths) == 1, "not yet support blend dataset in Neva 2.0!"
        if self.use_packed_sequence:
            pass  # TODO
        else:
            # TODO:
            # rng = torch.Generator().manual_seed(self.seed)
            # train_dataset, val_dataset, test_dataset = random_split(dataset, [train_size, val_size, test_size], generator=rng)
            self._train_ds = NevaDataset(self.paths[0], self.data_config, self.tokenizer, self.image_processor)
            self._validation_ds = NevaDataset(self.paths[0], self.data_config, self.tokenizer, self.image_processor)

    def train_dataloader(self) -> TRAIN_DATALOADERS:
        return self._create_dataloader(self._train_ds)

    def val_dataloader(self) -> EVAL_DATALOADERS:
        return self._create_dataloader(self._validation_ds)

    def test_dataloader(self) -> EVAL_DATALOADERS:
        return self._create_dataloader(self._test_ds)

    def _create_dataloader(self, dataset, **kwargs) -> DataLoader:
        self.init_global_step = self.trainer.global_step
        self.data_sampler.init_global_step = self.init_global_step
        return DataLoader(
            dataset,
            num_workers=self.num_workers,
            pin_memory=self.pin_memory,
            persistent_workers=self.persistent_workers,
            collate_fn=getattr(dataset, 'collate_fn', data.dataloader.default_collate),
            **kwargs,
        )

    def state_dict(self) -> Dict[str, Any]:
        """Called when saving a checkpoint, implement to generate and save datamodule state.

        Returns:
            A dictionary containing datamodule state.

        """
        consumed_samples = self.data_sampler.compute_consumed_samples(self.trainer.global_step - self.init_global_step)
        return {'consumed_samples': consumed_samples}

    def load_state_dict(self, state_dict: Dict[str, Any]) -> None:
        """Called when loading a checkpoint, implement to reload datamodule state given datamodule stat

        Args:
            state_dict: the datamodule state returned by ``state_dict``.

        """
        try:
            from apex.transformer.pipeline_parallel.utils import _GLOBAL_NUM_MICROBATCHES_CALCULATOR
        except ModuleNotFoundError:
            from nemo.lightning.apex_utils import _GLOBAL_NUM_MICROBATCHES_CALCULATOR
        consumed_samples = state_dict['consumed_samples']
        self.data_sampler.init_consumed_samples = consumed_samples
        self.data_sampler.prev_consumed_samples = consumed_samples
        self.if_first_step = 1

        if _GLOBAL_NUM_MICROBATCHES_CALCULATOR is not None:
            num_microbatch_calculator = _GLOBAL_NUM_MICROBATCHES_CALCULATOR  # noqa: SLF001

            num_microbatch_calculator.update(
                consumed_samples=consumed_samples,
                consistency_check=False,
            )<|MERGE_RESOLUTION|>--- conflicted
+++ resolved
@@ -523,11 +523,8 @@
         self.data_config = data_config
         self.seq_length = seq_length
         self.decoder_seq_length = decoder_seq_length
-<<<<<<< HEAD
-=======
         self.micro_batch_size = micro_batch_size
         self.global_batch_size = global_batch_size
->>>>>>> b1f5aa3a
         self.tokenizer = tokenizer
         self.image_processor = image_processor
         self.num_train_samples = num_train_samples

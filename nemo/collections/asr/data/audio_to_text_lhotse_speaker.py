# Copyright (c) 2024, NVIDIA CORPORATION.  All rights reserved.
#
# Licensed under the Apache License, Version 2.0 (the "License");
# you may not use this file except in compliance with the License.
# You may obtain a copy of the License at
#
#     http://www.apache.org/licenses/LICENSE-2.0
#
# Unless required by applicable law or agreed to in writing, software
# distributed under the License is distributed on an "AS IS" BASIS,
# WITHOUT WARRANTIES OR CONDITIONS OF ANY KIND, either express or implied.
# See the License for the specific language governing permissions and
# limitations under the License.

import re
import random
from typing import Dict, Optional, Tuple
import soundfile

import torch.utils.data
from lhotse.cut import MixedCut, MonoCut, MixTrack, PaddingCut
from lhotse.dataset import AudioSamples
from lhotse.dataset.collation import collate_vectors, collate_matrices
from lhotse.utils import compute_num_samples
from lhotse import SupervisionSet, SupervisionSegment, MonoCut, Recording, CutSet, AudioSource

import numpy as np

from nemo.collections.asr.data.audio_to_text_lhotse import TokenizerWrapper
from nemo.collections.common.tokenizers.aggregate_tokenizer import AggregateTokenizer
from nemo.collections.common.tokenizers.tokenizer_spec import TokenizerSpec
from nemo.core.neural_types import AudioSignal, LabelsType, LengthsType, NeuralType

from nemo.collections.asr.parts.utils.asr_multispeaker_utils import (
    speaker_to_target, 
    get_hidden_length_from_sample_length, 
)

class LhotseSpeechToTextSpkBpeDataset(torch.utils.data.Dataset):
    """
    This dataset is based on BPE datasets from audio_to_text.py. It has the same functionality of LhotseSpeechToTextBpeDataset but also yield speaker target tensor.
    Unlike native NeMo datasets, Lhotse dataset defines only the mapping from
    a CutSet (meta-data) to a mini-batch with PyTorch tensors.
    Specifically, it performs tokenization, I/O, augmentation, and feature extraction (if any).
    Managing data, sampling, de-duplication across workers/nodes etc. is all handled
    by Lhotse samplers instead.
    """

    @property
    def output_types(self) -> Optional[Dict[str, NeuralType]]:
        return {
            'audio_signal': NeuralType(('B', 'T'), AudioSignal()),
            'a_sig_length': NeuralType(tuple('B'), LengthsType()),
            'transcripts': NeuralType(('B', 'T'), LabelsType()),
            'transcript_length': NeuralType(tuple('B'), LengthsType()),
            'spk_tar_id': NeuralType(('B','T'), LabelsType()),
            'sample_id': NeuralType(tuple('B'), LengthsType(), optional=True),
        }

    def __init__(self, cfg, tokenizer):
        super().__init__()
        self.tokenizer = TokenizerWrapper(tokenizer)
        self.load_audio = AudioSamples(fault_tolerant=True, num_workers=8)
        self.cfg = cfg
        self.spk_tar_all_zero = self.cfg.get('spk_tar_all_zero',False)
        self.num_speakers = self.cfg.get('num_speakers', 4)
        self.num_sample_per_mel_frame = self.cfg.get('num_sample_per_mel_frame', 160)
        self.num_mel_frame_per_asr_frame = self.cfg.get('num_mel_frame_per_asr_frame', 8)
        self.fixed_spk_id = self.cfg.get('fixed_spk_id', None)
        self.inference_mode = self.cfg.get('inference_mode', False)

    def __getitem__(self, cuts) -> Tuple[torch.Tensor, ...]:

        # import time
        # start_time = time.time()
        audio, audio_lens, cuts = self.load_audio(cuts)
        # end_time = time.time()
        # print(f"====[  Audio Loading Time ] ==== time taken: {end_time - start_time:.3f} seconds")

        tokens = []
        spk_targets = []

        if self.inference_mode:
            return audio, audio_lens, None, None, None

        for idx, cut in enumerate(cuts):
            non_padding_cuts = []
<<<<<<< HEAD
=======
            
            ### To check the audio - write to wav file at path "/disk_a_nvd/temp_data/online_nemo_mulspk_sim_samples/<cut.id>.wav"
            cut_id = cut.id[:50]
            wav_path = f"/disk_a_nvd/temp_data/online_nemo_mulspk_sim_samples/ch_sep_wavs/{cut_id}.wav"
            soundfile.write(wav_path, audio[idx].numpy(), 16000)
            
>>>>>>> a7be0324
            if isinstance(cut, MonoCut):
                non_padding_cuts.append(cut)
            elif isinstance(cut, MixedCut):
                if len(cut.tracks) == 2 and isinstance(cut.tracks[1].cut, PaddingCut):
                    non_padding_cuts.append(cut.tracks[0].cut)
                else:
                    for track in cut.tracks:
                        if isinstance(track.cut, MonoCut):
                            non_padding_cuts.append(track.cut)

            if "audiomix" in cut.id and isinstance(cut, MixedCut):
                num_speakers_in_cut = int(cut.id.split("nspk")[-1])
                texts = ['' for _ in range(num_speakers_in_cut)]
                for track in cut.tracks:
                    if len(track.cut.supervisions) > 0 and track.cut.supervisions[0].speaker is not None:
                        texts[track.cut.supervisions[0].speaker] += f"{track.cut.supervisions[0].text} "
                texts = [text.strip() for text in texts]
                speaker_targets = speaker_to_target(cut, self.num_speakers, self.num_sample_per_mel_frame, self.num_mel_frame_per_asr_frame, self.spk_tar_all_zero)
                speaker_targets = speaker_targets.transpose(0, 1)[:len(texts)]
            else:
<<<<<<< HEAD
                # new channel
                speaker_targets = [non_padding_cut.vad_target for non_padding_cut in non_padding_cuts if hasattr(non_padding_cut, 'vad_target')]
                texts = [non_padding_cut.custom['text'] for non_padding_cut in non_padding_cuts if hasattr(non_padding_cut, 'text')]
            if len(speaker_targets) > 0:
=======
                if hasattr(non_padding_cuts[0], 'text') and '<|spltoken0|>' in non_padding_cuts[0].text:
                    # the previous data style with speaker tokens
                    texts = self.split_text(non_padding_cuts[0].custom['text'])
                    speaker_targets = speaker_to_target(cut, self.num_speakers, self.num_sample_per_mel_frame, self.num_mel_frame_per_asr_frame, self.spk_tar_all_zero)
                    speaker_targets = speaker_targets.transpose(0, 1)[:len(texts)]
                else:
                    # new channel
                    speaker_targets = [non_padding_cut.vad_target for non_padding_cut in non_padding_cuts if hasattr(non_padding_cut, 'vad_target')]
                    speaker_targets = torch.stack(speaker_targets)
                    texts = [non_padding_cut.custom['text'] for non_padding_cut in non_padding_cuts if hasattr(non_padding_cut, 'text')]

            if speaker_targets.shape[0] > 0:
>>>>>>> a7be0324
                # multi-speaker
                target_speaker_id = random.choice(range(speaker_targets.shape[0]))
                text = texts[target_speaker_id]
                speaker_target = speaker_targets[target_speaker_id]
            else:
                # single speaker 
                text = texts[0]
                speaker_target = torch.ones((get_hidden_length_from_sample_length(cut.num_samples) ))
            
            tokens.append(torch.as_tensor(self.tokenizer(text, cut.supervisions[0].language)))
            spk_targets.append(speaker_target)
        
        token_lens = torch.tensor([t.size(0) for t in tokens], dtype=torch.long)
        tokens = collate_vectors(tokens, padding_value=0)
        spk_targets = collate_vectors(spk_targets, padding_value=0)
        
        return audio, audio_lens, tokens, token_lens, spk_targets

    def split_text(self, text, speaker_token='<|spltoken*|>'):
        """
        Split text by speaker tokens and group text from the same speaker.
        
        Args:
            text (str): Input text with speaker tokens
            speaker_token (str): Base speaker token pattern, where * will be replaced with numbers
        
        Returns:
            list[str]: List of concatenated text for each speaker. Returns [text] if no speaker tokens found.
        """
        # Replace * with a digit in the pattern
        pattern = speaker_token.replace('*', r'\d+').replace('|', '\\|')
        # pattern = '(<\|spltoken\d+\|>)'
        
        # Split text by speaker tokens
        segments = re.split(rf'({pattern})', text.strip())

        spks = []
        spk2text = {}
        
        for i in range(1, len(segments), 2):  # Step by 2 to skip over text between speaker tags
            speaker_tag = segments[i]
            words = segments[i + 1]
            if speaker_tag not in spks:
                spk2text[speaker_tag] = words.strip()
                spks.append(speaker_tag)
            else:
                spk2text[speaker_tag] += ' ' + words.strip()
            
        return [spk2text[spk] for spk in spks]<|MERGE_RESOLUTION|>--- conflicted
+++ resolved
@@ -85,15 +85,6 @@
 
         for idx, cut in enumerate(cuts):
             non_padding_cuts = []
-<<<<<<< HEAD
-=======
-            
-            ### To check the audio - write to wav file at path "/disk_a_nvd/temp_data/online_nemo_mulspk_sim_samples/<cut.id>.wav"
-            cut_id = cut.id[:50]
-            wav_path = f"/disk_a_nvd/temp_data/online_nemo_mulspk_sim_samples/ch_sep_wavs/{cut_id}.wav"
-            soundfile.write(wav_path, audio[idx].numpy(), 16000)
-            
->>>>>>> a7be0324
             if isinstance(cut, MonoCut):
                 non_padding_cuts.append(cut)
             elif isinstance(cut, MixedCut):
@@ -114,12 +105,6 @@
                 speaker_targets = speaker_to_target(cut, self.num_speakers, self.num_sample_per_mel_frame, self.num_mel_frame_per_asr_frame, self.spk_tar_all_zero)
                 speaker_targets = speaker_targets.transpose(0, 1)[:len(texts)]
             else:
-<<<<<<< HEAD
-                # new channel
-                speaker_targets = [non_padding_cut.vad_target for non_padding_cut in non_padding_cuts if hasattr(non_padding_cut, 'vad_target')]
-                texts = [non_padding_cut.custom['text'] for non_padding_cut in non_padding_cuts if hasattr(non_padding_cut, 'text')]
-            if len(speaker_targets) > 0:
-=======
                 if hasattr(non_padding_cuts[0], 'text') and '<|spltoken0|>' in non_padding_cuts[0].text:
                     # the previous data style with speaker tokens
                     texts = self.split_text(non_padding_cuts[0].custom['text'])
@@ -132,7 +117,6 @@
                     texts = [non_padding_cut.custom['text'] for non_padding_cut in non_padding_cuts if hasattr(non_padding_cut, 'text')]
 
             if speaker_targets.shape[0] > 0:
->>>>>>> a7be0324
                 # multi-speaker
                 target_speaker_id = random.choice(range(speaker_targets.shape[0]))
                 text = texts[target_speaker_id]

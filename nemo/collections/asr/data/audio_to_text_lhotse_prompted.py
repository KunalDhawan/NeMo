# Copyright (c) 2024, NVIDIA CORPORATION.  All rights reserved.
#
# Licensed under the Apache License, Version 2.0 (the "License");
# you may not use this file except in compliance with the License.
# You may obtain a copy of the License at
#
#     http://www.apache.org/licenses/LICENSE-2.0
#
# Unless required by applicable law or agreed to in writing, software
# distributed under the License is distributed on an "AS IS" BASIS,
# WITHOUT WARRANTIES OR CONDITIONS OF ANY KIND, either express or implied.
# See the License for the specific language governing permissions and
# limitations under the License.
from dataclasses import dataclass
from typing import Callable, Optional, Union

import torch.utils.data
from lhotse import CutSet
from lhotse.cut import MixedCut
from lhotse.dataset import AudioSamples
from lhotse.dataset.collation import collate_vectors

from nemo.collections.common.data import apply_prompt_format_fn
from nemo.collections.common.prompts import CanaryPromptFormatter, PromptFormatter
from nemo.collections.common.tokenizers import TokenizerSpec


@dataclass
class PromptedAudioToTextMiniBatch:
    audio: torch.Tensor
    audio_lens: torch.Tensor
    transcript: torch.Tensor
    transcript_lens: torch.Tensor
    prompt: torch.Tensor
    prompt_lens: torch.Tensor
    prompted_transcript: torch.Tensor
    prompted_transcript_lens: torch.Tensor
    cuts: Optional[CutSet] = None

    def get_decoder_inputs_outputs(self) -> tuple[torch.Tensor, torch.Tensor]:
        """
        Returns the inputs and outputs of transformer decoder for training.
        The input is ``prompted_transcript`` (minus last token),
        and the output is ``prompted_transcript`` (minus first token).
        """
        return self.prompted_transcript[:, :-1], self.prompted_transcript[:, 1:]


class PromptedAudioToTextLhotseDataset(torch.utils.data.Dataset):
    """
    This dataset is based on :class:`~nemo.collections.asr.data.audio_to_text_lhotse.LhotseSpeechToTextBpeDataset`.
    It is a Lhotse-style dataset that converts a mini-batch of Cuts into tensors.
    The main difference from ``LhotseSpeechToTextBpeDataset`` is that we introduce
    a special prompt format for multitask encoder-decoder models.

    To perform the prompt formatting, we accept a ``prompt_format_fn``.
    It's expected to accept:
    * a ``CutSet`` which it will internally iterate over for utterances, and
    * a ``TokenizerWrapper`` object that will be internally used to tokenize the utterances

    Tokenized utterances will be extended with special prompt tokens according to ``prompt_format_fn`` logic.
    We support cuts with multiple supervision segments -- their tokenized texts will be concatenated before we add the prompt tokens.
    This is useful, for example, in code-switched scenarios where each segment is spoken in a different language.
    """

    def __init__(
        self,
        tokenizer: TokenizerSpec,
        prompt: PromptFormatter,
    ):
        super().__init__()
        self.tokenizer = tokenizer
        self.load_audio = AudioSamples(fault_tolerant=True)
        self.padding_value = self.tokenizer.pad
        self.prompt = prompt

    def __getitem__(self, cuts: CutSet) -> PromptedAudioToTextMiniBatch:
        audio, audio_lens, cuts = self.load_audio(cuts)

        # Fast-path: the tokenization and prompt formatting was already done before sampling.
        attrs = ("input_ids", "context_ids", "answer_ids")
        pre_formatted = all(hasattr(c, a) for c in cuts for a in attrs)
        if pre_formatted:
            prompts_with_answers, prompts, answers = zip(*((c.input_ids, c.context_ids, c.answer_ids) for c in cuts))
        else:
<<<<<<< HEAD
            prompts = None
            prompts_lens = None
        
        return audio, audio_lens, prompts_with_answers, prompts_with_answers_lens, prompts, prompts_lens


# Mapping from a string name to a known prompt formatter function.
PROMPT_FORMAT_FNS = {}


def registered_prompt_format_fn(prompt_fn: Callable[[CutSet, TokenizerWrapper, bool], Sequence[Sequence[int]]]):
    """
    Decorator for registering prompt functions under a name.

    Example::

        >>> @registered_prompt_format_fn
        ... def my_prompt(cuts, tokenizer):
        ...     pass
        ...
        ... prompt_fn = get_prompt_format_fn("my_prompt")
    """
    global PROMPT_FORMAT_FNS

    PROMPT_FORMAT_FNS[prompt_fn.__name__] = prompt_fn
    return prompt_fn


def get_prompt_format_fn(name: str) -> Callable[[CutSet, TokenizerWrapper, bool], Sequence[Sequence[int]]]:
    if name not in PROMPT_FORMAT_FNS:
        raise ValueError(
            f"Unknown prompt format function name: {name} " f"(must be one of: {list(PROMPT_FORMAT_FNS.keys())}"
        )
    return PROMPT_FORMAT_FNS[name]


@registered_prompt_format_fn
def canary(
    cuts: CutSet, tokenizer: TokenizerWrapper, inference: bool = False
) -> tuple[list[torch.Tensor], list[torch.Tensor]]:
    """
    Prepend and append control tokens to the token sequence as per Canary format.

    We use the following special tokens:
    * <|startoftranscript|>
    * <|transcribe|>
    * <|translate|>
    * <|nopnc|>
    * <|pnc|>
    * <|endoftext|>
    * <|LANG|> - for each supported language.
    * <|nospeech|>

    The prompt format syntax is as follows:

        <|startoftranscript|> [ <|nospeech|> | <|LANG|> [ <|transcribe|> | <|translate|> ] <|LANG|> [ <|pnc|> | <|nopnc|> ] TEXT <|endoftext|> ]

    Where expression ``[ a | b ]`` denotes expression ``a`` or expression ``b``, and can be nested.
    Note that ``<|LANG|>`` appears twice: the first occurrence is for the "source" language
    (i.e., spoken language in the recording) and the second occurrence is for the "target" language
    (i.e., the language in which we are going to output the text).
    """

    assert isinstance(
        tokenizer._tokenizer, CanaryTokenizer
    ), "To use 'canary' prompt format, you must use the CanaryTokenizer."
    formatter = CanaryPromptFormatter(tokenizer._tokenizer)

    prompts_with_answers, prompts = [], []
    for cut in cuts:
        if isinstance(cut, MixedCut):
            cut = cut._first_non_padding_cut
        if not isinstance(cut, MonoCut):
            raise TypeError(
                f"Expected input audio to have a single channel (required MonoCut/MixedCut, but we received: {cut=})"
            )

        # first, validate the utterance
        expected_slots = set(formatter.get_slots("user"))
        missing_keys = expected_slots - set(cut.custom)
        if "task" in missing_keys and "taskname" in cut.custom:
            # Compatibility with "old" Canary manifest format.
            # For compatbility with inference options, this slot is now called "task".
            cut.custom["task"] = cut.custom["taskname"]
            missing_keys.remove("task")
        if missing_keys:
            raise RuntimeError(
                f"We found cut with ID {cut.id} that is missing the following keys: {missing_keys}"
                f"Please ensure that every utterance in the input manifests contains these keys."
            )

        encoded = formatter.encode_dialog(
            turns=[
                dict(
                    role="user",
                    slots={
                        **{slot: cut.custom[slot] for slot in expected_slots},
                        formatter.PROMPT_LANGUAGE_SLOT: CANARY_SPECIAL_TOKENIZER,
                    },
                ),
                dict(
                    role="assistant",
                    slots={
                        "text": ' '.join(s.text for s in cut.supervisions),
                        formatter.PROMPT_LANGUAGE_SLOT: cut.custom["target_lang"],
                    },
                ),
            ]
=======
            formatted = [apply_prompt_format_fn(cut, self.prompt) for cut in cuts]
            prompts_with_answers = [ex["input_ids"] for ex in formatted]
            prompts = [ex["context_ids"] for ex in formatted]
            answers = [ex["answer_ids"] for ex in formatted]

        transcript, transcript_lens = self._collate_tokens(answers)
        prompts_with_answers, prompts_with_answers_lens = self._collate_tokens(prompts_with_answers)
        prompts, prompt_lens = self._collate_tokens(prompts)

        return PromptedAudioToTextMiniBatch(
            audio=audio,
            audio_lens=audio_lens,
            transcript=transcript,
            transcript_lens=transcript_lens,
            prompt=prompts,
            prompt_lens=prompt_lens,
            prompted_transcript=prompts_with_answers,
            prompted_transcript_lens=prompts_with_answers_lens,
            cuts=_drop_in_memory_data(cuts),
>>>>>>> 86b9cb68
        )

    def _collate_tokens(self, tokens: list[Union[list[int], torch.Tensor]]) -> tuple[torch.Tensor, torch.Tensor]:
        tokens = [torch.as_tensor(t) for t in tokens]
        token_lens = torch.tensor([t.size(0) for t in tokens], dtype=torch.long)
        tokens = collate_vectors(tokens, padding_value=self.padding_value)
        return tokens, token_lens


class ProbablyIncorrectLanguageKeyError(RuntimeError):
    pass


def _drop_in_memory_data(
    cuts: CutSet,
    _fields=frozenset(MixedCut.__dataclass_fields__.keys()),
) -> CutSet:
    """Workaround for an edge case in cuts.drop_in_memory_data() on MixedCut with Lhotse<1.29.0"""
    ans = []
    for c in cuts:
        # Not a mixed cut or a mixed cut that wasn't assigned any extra attributes.
        if not isinstance(c, MixedCut) or _fields.issuperset(c.__dict__.keys()):
            ans.append(c.drop_in_memory_data())
        else:
            extra_attrs = {k: v for k, v in c.__dict__.items() if k not in _fields}
            for k in extra_attrs:
                delattr(c, k)
            ans.append(c.drop_in_memory_data())
            for k, v in extra_attrs.items():
                setattr(ans[-1], k, v)
                setattr(c, k, v)
    return CutSet(ans)<|MERGE_RESOLUTION|>--- conflicted
+++ resolved
@@ -83,116 +83,6 @@
         if pre_formatted:
             prompts_with_answers, prompts, answers = zip(*((c.input_ids, c.context_ids, c.answer_ids) for c in cuts))
         else:
-<<<<<<< HEAD
-            prompts = None
-            prompts_lens = None
-        
-        return audio, audio_lens, prompts_with_answers, prompts_with_answers_lens, prompts, prompts_lens
-
-
-# Mapping from a string name to a known prompt formatter function.
-PROMPT_FORMAT_FNS = {}
-
-
-def registered_prompt_format_fn(prompt_fn: Callable[[CutSet, TokenizerWrapper, bool], Sequence[Sequence[int]]]):
-    """
-    Decorator for registering prompt functions under a name.
-
-    Example::
-
-        >>> @registered_prompt_format_fn
-        ... def my_prompt(cuts, tokenizer):
-        ...     pass
-        ...
-        ... prompt_fn = get_prompt_format_fn("my_prompt")
-    """
-    global PROMPT_FORMAT_FNS
-
-    PROMPT_FORMAT_FNS[prompt_fn.__name__] = prompt_fn
-    return prompt_fn
-
-
-def get_prompt_format_fn(name: str) -> Callable[[CutSet, TokenizerWrapper, bool], Sequence[Sequence[int]]]:
-    if name not in PROMPT_FORMAT_FNS:
-        raise ValueError(
-            f"Unknown prompt format function name: {name} " f"(must be one of: {list(PROMPT_FORMAT_FNS.keys())}"
-        )
-    return PROMPT_FORMAT_FNS[name]
-
-
-@registered_prompt_format_fn
-def canary(
-    cuts: CutSet, tokenizer: TokenizerWrapper, inference: bool = False
-) -> tuple[list[torch.Tensor], list[torch.Tensor]]:
-    """
-    Prepend and append control tokens to the token sequence as per Canary format.
-
-    We use the following special tokens:
-    * <|startoftranscript|>
-    * <|transcribe|>
-    * <|translate|>
-    * <|nopnc|>
-    * <|pnc|>
-    * <|endoftext|>
-    * <|LANG|> - for each supported language.
-    * <|nospeech|>
-
-    The prompt format syntax is as follows:
-
-        <|startoftranscript|> [ <|nospeech|> | <|LANG|> [ <|transcribe|> | <|translate|> ] <|LANG|> [ <|pnc|> | <|nopnc|> ] TEXT <|endoftext|> ]
-
-    Where expression ``[ a | b ]`` denotes expression ``a`` or expression ``b``, and can be nested.
-    Note that ``<|LANG|>`` appears twice: the first occurrence is for the "source" language
-    (i.e., spoken language in the recording) and the second occurrence is for the "target" language
-    (i.e., the language in which we are going to output the text).
-    """
-
-    assert isinstance(
-        tokenizer._tokenizer, CanaryTokenizer
-    ), "To use 'canary' prompt format, you must use the CanaryTokenizer."
-    formatter = CanaryPromptFormatter(tokenizer._tokenizer)
-
-    prompts_with_answers, prompts = [], []
-    for cut in cuts:
-        if isinstance(cut, MixedCut):
-            cut = cut._first_non_padding_cut
-        if not isinstance(cut, MonoCut):
-            raise TypeError(
-                f"Expected input audio to have a single channel (required MonoCut/MixedCut, but we received: {cut=})"
-            )
-
-        # first, validate the utterance
-        expected_slots = set(formatter.get_slots("user"))
-        missing_keys = expected_slots - set(cut.custom)
-        if "task" in missing_keys and "taskname" in cut.custom:
-            # Compatibility with "old" Canary manifest format.
-            # For compatbility with inference options, this slot is now called "task".
-            cut.custom["task"] = cut.custom["taskname"]
-            missing_keys.remove("task")
-        if missing_keys:
-            raise RuntimeError(
-                f"We found cut with ID {cut.id} that is missing the following keys: {missing_keys}"
-                f"Please ensure that every utterance in the input manifests contains these keys."
-            )
-
-        encoded = formatter.encode_dialog(
-            turns=[
-                dict(
-                    role="user",
-                    slots={
-                        **{slot: cut.custom[slot] for slot in expected_slots},
-                        formatter.PROMPT_LANGUAGE_SLOT: CANARY_SPECIAL_TOKENIZER,
-                    },
-                ),
-                dict(
-                    role="assistant",
-                    slots={
-                        "text": ' '.join(s.text for s in cut.supervisions),
-                        formatter.PROMPT_LANGUAGE_SLOT: cut.custom["target_lang"],
-                    },
-                ),
-            ]
-=======
             formatted = [apply_prompt_format_fn(cut, self.prompt) for cut in cuts]
             prompts_with_answers = [ex["input_ids"] for ex in formatted]
             prompts = [ex["context_ids"] for ex in formatted]
@@ -212,7 +102,6 @@
             prompted_transcript=prompts_with_answers,
             prompted_transcript_lens=prompts_with_answers_lens,
             cuts=_drop_in_memory_data(cuts),
->>>>>>> 86b9cb68
         )
 
     def _collate_tokens(self, tokens: list[Union[list[int], torch.Tensor]]) -> tuple[torch.Tensor, torch.Tensor]:

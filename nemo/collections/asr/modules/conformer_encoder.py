# Copyright (c) 2020, NVIDIA CORPORATION.  All rights reserved.
#
# Licensed under the Apache License, Version 2.0 (the "License");
# you may not use this file except in compliance with the License.
# You may obtain a copy of the License at
#
#     http://www.apache.org/licenses/LICENSE-2.0
#
# Unless required by applicable law or agreed to in writing, software
# distributed under the License is distributed on an "AS IS" BASIS,
# WITHOUT WARRANTIES OR CONDITIONS OF ANY KIND, either express or implied.
# See the License for the specific language governing permissions and
# limitations under the License.

import math
import random
from collections import OrderedDict
from dataclasses import dataclass
from typing import List, Optional, Set, Tuple

import torch
import torch.distributed
import torch.nn as nn
from omegaconf import DictConfig, ListConfig, open_dict

from nemo.collections.asr.models.configs import CacheAwareStreamingConfig
from nemo.collections.asr.parts.mixins.streaming import StreamingEncoder
from nemo.collections.asr.parts.submodules.causal_convs import CausalConv1D
from nemo.collections.asr.parts.submodules.conformer_modules import ConformerLayer
from nemo.collections.asr.parts.submodules.multi_head_attention import (
    LocalAttRelPositionalEncoding,
    MultiHeadAttention,
    PositionalEncoding,
    RelPositionalEncoding,
    RelPositionMultiHeadAttention,
    RelPositionMultiHeadAttentionLongformer,
)
from nemo.collections.asr.parts.submodules.subsampling import (
    ConvSubsampling,
    StackingSubsampling,
    SubsamplingReductionModule,
)
from nemo.collections.asr.parts.utils import adapter_utils
from nemo.collections.asr.parts.utils.regularization_utils import compute_stochastic_depth_drop_probs
from nemo.core.classes.common import typecheck
from nemo.core.classes.exportable import Exportable
from nemo.core.classes.mixins import AccessMixin, adapter_mixins
from nemo.core.classes.module import NeuralModule
from nemo.core.neural_types import AcousticEncodedRepresentation, ChannelType, LengthsType, NeuralType, SpectrogramType, LogitsType
from nemo.utils import logging

__all__ = ['ConformerEncoder']


class ConformerEncoder(NeuralModule, StreamingEncoder, Exportable, AccessMixin):
    """
    The encoder for ASR model of Conformer.
    Based on this paper:
    'Conformer: Convolution-augmented Transformer for Speech Recognition' by Anmol Gulati et al.
    https://arxiv.org/abs/2005.08100

    Args:
        feat_in (int): the size of feature channels
        n_layers (int): number of layers of ConformerBlock
        d_model (int): the hidden size of the model
        feat_out (int): the size of the output features
            Defaults to -1 (means feat_out is d_model)
        subsampling (str): the method of subsampling, choices=['vggnet', 'striding', 'dw-striding', 'stacking', 'stacking_norm']
            Defaults to striding.
        subsampling_factor (int): the subsampling factor which should be power of 2
            Defaults to 4.
        subsampling_conv_chunking_factor(int): optionally, force chunk inputs (helpful for large inputs)
            Should be power of 2, 1 (auto-chunking, default), or -1 (no chunking)
        subsampling_conv_channels (int): the size of the convolutions in the subsampling module
            Defaults to -1 which would set it to d_model.
        reduction (str, Optional): the method of reduction, choices=['pooling', 'striding']. If no value
            is passed, then no reduction is performed and the models runs with the original 4x subsampling.
        reduction_position (int, Optional): the index of the layer to apply reduction. If -1, apply reduction
            at the end.
        reduction_factor (int): the reduction factor which should be either 1 or a power of 2
            Defaults to 1.
        ff_expansion_factor (int): the expansion factor in feed forward layers
            Defaults to 4.
        self_attention_model (str): type of the attention layer and positional encoding

            'rel_pos':
                relative positional embedding and Transformer-XL

            'rel_pos_local_attn':
                relative positional embedding and Transformer-XL with local attention using
                overlapping chunks. Attention context is determined by att_context_size parameter.

            'abs_pos':
                absolute positional embedding and Transformer

            Default is rel_pos.
        pos_emb_max_len (int): the maximum length of positional embeddings
            Defaults to 5000
        n_heads (int): number of heads in multi-headed attention layers
            Defaults to 4.
        att_context_size (List[Union[List[int],int]]): specifies the context sizes on each side. Each context size should be a list of two integers like [100,100].
            A list of context sizes like [[100,100],[100,50]] can also be passed. -1 means unlimited context.
            Defaults to [-1,-1]
        att_context_probs (List[float]): a list of probabilities of each one of the att_context_size when a list of them is passed. If not specified, uniform distribution is being used.
            Defaults to None
        att_context_style (str): 'regular' or 'chunked_limited'.
            Defaults to 'regular'
        xscaling (bool): enables scaling the inputs to the multi-headed attention layers by sqrt(d_model)
            Defaults to True.
        untie_biases (bool): whether to not share (untie) the bias weights between layers of Transformer-XL
            Defaults to True.
        conv_kernel_size (int): the size of the convolutions in the convolutional modules
            Defaults to 31.
        conv_norm_type (str): the type of the normalization in the convolutional modules
            Defaults to 'batch_norm'.
        conv_context_size (list): it can be"causal" or a list of two integers while conv_context_size[0]+conv_context_size[1]+1==conv_kernel_size.
            None means [(conv_kernel_size-1)//2, (conv_kernel_size-1)//2], and 'causal' means [(conv_kernel_size-1), 0].
            Defaults to None.
        conv_dual_mode (bool): specifies if convolution should be dual mode when dual_offline mode is being used. When enables, the left half of the convolution kernel would get masked in streaming cases.
            Defaults to False
        use_bias (bool): Use bias in all Linear and Conv1d layers from each ConformerLayer to improve activation flow and stabilize training of huge models.
            Defaults to True.
        dropout (float): the dropout rate used in all layers except the attention layers
            Defaults to 0.1.
        dropout_pre_encoder (float): the dropout rate used before the encoder
            Defaults to 0.1.
        dropout_emb (float): the dropout rate used for the positional embeddings
            Defaults to 0.1.
        dropout_att (float): the dropout rate used for the attention layer
            Defaults to 0.0.
        stochastic_depth_drop_prob (float): if non-zero, will randomly drop
            layers during training. The higher this value, the more often layers
            are dropped. Defaults to 0.0.
        stochastic_depth_mode (str): can be either "linear" or "uniform". If
            set to "uniform", all layers have the same probability of drop. If
            set to "linear", the drop probability grows linearly from 0 for the
            first layer to the desired value for the final layer. Defaults to
            "linear".
        stochastic_depth_start_layer (int): starting layer for stochastic depth.
            All layers before this will never be dropped. Note that drop
            probability will be adjusted accordingly if mode is "linear" when
            start layer is > 1. Defaults to 1.
        global_tokens (int): number of tokens to be used for global attention.
            Only relevant if self_attention_model is 'rel_pos_local_attn'.
            Defaults to 0.
        global_tokens_spacing (int): how far apart the global tokens are
            Defaults to 1.
        global_attn_separate (bool): whether the q, k, v layers used for global tokens should be separate.
            Defaults to False.
        use_pytorch_sdpa (bool): use torch sdpa instead of manual attention.
            Defaults to False.
        use_pytorch_sdpa_backends (list[str]): list of backend names to use in sdpa. None or empty list means all backends. e.g. ["MATH"]
            Defaults to None
        sync_max_audio_length (bool): when true, performs NCCL all_reduce to allocate the same amount of memory for
            positional encoding buffers on all GPUs. Disabling this setting may help with deadlocks in certain
            scenarios such as model parallelism, or generally when this module is not being ran on some GPUs
            as a part of the training step.

    """

    def input_example(self, max_batch=1, max_dim=256):
        """
        Generates input examples for tracing etc.
        Returns:
            A tuple of input examples.
        """
        dev = next(self.parameters()).device
        if self.export_cache_support:
            window_size = max_dim
            if self.streaming_cfg is not None:
                if isinstance(self.streaming_cfg.chunk_size, list):
                    chunk_size = self.streaming_cfg.chunk_size[1]
                else:
                    chunk_size = self.streaming_cfg.chunk_size
                if isinstance(self.streaming_cfg.pre_encode_cache_size, list):
                    pre_encode_cache_size = self.streaming_cfg.pre_encode_cache_size[1]
                else:
                    pre_encode_cache_size = self.streaming_cfg.pre_encode_cache_size
                window_size = chunk_size + pre_encode_cache_size
            input_example = torch.randn(max_batch, self._feat_in, window_size, device=dev)
            input_example_length = torch.randint(
                window_size // 4, window_size, (max_batch,), device=dev, dtype=torch.int64
            )
            cache_last_channel, cache_last_time, cache_last_channel_len = self.get_initial_cache_state(
                batch_size=max_batch, device=dev, max_dim=max_dim
            )
            all_input_example = tuple(
                [
                    input_example,
                    input_example_length,
                    cache_last_channel.transpose(0, 1),
                    cache_last_time.transpose(0, 1),
                    cache_last_channel_len,
                ]
            )
        else:
            input_example = torch.randn(max_batch, self._feat_in, max_dim, device=dev)
            input_example_length = torch.randint(max_dim // 4, max_dim, (max_batch,), device=dev, dtype=torch.int64)
            all_input_example = tuple([input_example, input_example_length])

        return all_input_example

    @property
    def input_types(self):
        """Returns definitions of module input ports."""
        return OrderedDict(
            {
                "audio_signal": NeuralType(('B', 'D', 'T'), SpectrogramType()),
                "length": NeuralType(tuple('B'), LengthsType()),
                "cache_last_channel": NeuralType(('D', 'B', 'T', 'D'), ChannelType(), optional=True),
                "cache_last_time": NeuralType(('D', 'B', 'D', 'T'), ChannelType(), optional=True),
                "cache_last_channel_len": NeuralType(tuple('B'), LengthsType(), optional=True),
                "pre_encode_input": NeuralType(tuple(), LogitsType(), optional=True),  # Boolean-style input
            }
        )

    @property
    def input_types_for_export(self):
        """Returns definitions of module input ports."""
        return OrderedDict(
            {
                "audio_signal": NeuralType(('B', 'D', 'T'), SpectrogramType()),
                "length": NeuralType(tuple('B'), LengthsType()),
                "cache_last_channel": NeuralType(('B', 'D', 'T', 'D'), ChannelType(), optional=True),
                "cache_last_time": NeuralType(('B', 'D', 'D', 'T'), ChannelType(), optional=True),
                "cache_last_channel_len": NeuralType(tuple('B'), LengthsType(), optional=True),
                # "pre_encode_input": bool, optional=True),
            }
        )

    @property
    def output_types(self):
        """Returns definitions of module output ports."""
        return OrderedDict(
            {
                "outputs": NeuralType(('B', 'D', 'T'), AcousticEncodedRepresentation()),
                "encoded_lengths": NeuralType(tuple('B'), LengthsType()),
                "cache_last_channel_next": NeuralType(('D', 'B', 'T', 'D'), ChannelType(), optional=True),
                "cache_last_time_next": NeuralType(('D', 'B', 'D', 'T'), ChannelType(), optional=True),
                "cache_last_channel_next_len": NeuralType(tuple('B'), LengthsType(), optional=True),
            }
        )

    @property
    def output_types_for_export(self):
        """Returns definitions of module output ports."""
        return OrderedDict(
            {
                "outputs": NeuralType(('B', 'D', 'T'), AcousticEncodedRepresentation()),
                "encoded_lengths": NeuralType(tuple('B'), LengthsType()),
                "cache_last_channel_next": NeuralType(('B', 'D', 'T', 'D'), ChannelType(), optional=True),
                "cache_last_time_next": NeuralType(('B', 'D', 'D', 'T'), ChannelType(), optional=True),
                "cache_last_channel_next_len": NeuralType(tuple('B'), LengthsType(), optional=True),
            }
        )

    @property
    def disabled_deployment_input_names(self):
        if not self.export_cache_support:
            return set(["cache_last_channel", "cache_last_time", "cache_last_channel_len"])
        else:
            return set()

    @property
    def disabled_deployment_output_names(self):
        if not self.export_cache_support:
            return set(["cache_last_channel_next", "cache_last_time_next", "cache_last_channel_next_len"])
        else:
            return set()

    def __init__(
        self,
        feat_in,
        n_layers,
        d_model,
        feat_out=-1,
        causal_downsampling=False,
        subsampling='striding',
        subsampling_factor=4,
        subsampling_conv_chunking_factor=1,
        subsampling_conv_channels=-1,
        reduction=None,
        reduction_position=None,
        reduction_factor=1,
        ff_expansion_factor=4,
        self_attention_model='rel_pos',
        n_heads=4,
        att_context_size=None,
        att_context_probs=None,
        att_context_style='regular',
        xscaling=True,
        untie_biases=True,
        pos_emb_max_len=5000,
        conv_kernel_size=31,
        conv_norm_type='batch_norm',
        conv_context_size=None,
        use_bias=True,
        dropout=0.1,
        dropout_pre_encoder=0.1,
        dropout_emb=0.1,
        dropout_att=0.0,
        stochastic_depth_drop_prob: float = 0.0,
        stochastic_depth_mode: str = "linear",
        stochastic_depth_start_layer: int = 1,
        global_tokens: int = 0,
        global_tokens_spacing: int = 1,
        global_attn_separate: bool = False,
        use_pytorch_sdpa: bool = False,
        use_pytorch_sdpa_backends=None,
        sync_max_audio_length: bool = True,
    ):
        super().__init__()
        d_ff = d_model * ff_expansion_factor
        self.d_model = d_model
        self.n_layers = n_layers
        self._feat_in = feat_in
        self.att_context_style = att_context_style
        self.subsampling_factor = subsampling_factor
        self.subsampling_conv_chunking_factor = subsampling_conv_chunking_factor

        self.self_attention_model = self_attention_model
        self.global_tokens = global_tokens
        self.global_attn_separate = global_attn_separate
        self.global_tokens_spacing = global_tokens_spacing
        self.use_pytorch_sdpa = use_pytorch_sdpa
        if use_pytorch_sdpa_backends is None:
            use_pytorch_sdpa_backends = []
        self.use_pytorch_sdpa_backends = use_pytorch_sdpa_backends
        self.sync_max_audio_length = sync_max_audio_length

        # Setting up the att_context_size
        (
            self.att_context_size_all,
            self.att_context_size,
            self.att_context_probs,
            self.conv_context_size,
        ) = self._calc_context_sizes(
            att_context_style=att_context_style,
            att_context_size=att_context_size,
            att_context_probs=att_context_probs,
            conv_context_size=conv_context_size,
            conv_kernel_size=conv_kernel_size,
        )

        if xscaling:
            self.xscale = math.sqrt(d_model)
        else:
            self.xscale = None

        # Subsampling
        if subsampling_conv_channels == -1:
            subsampling_conv_channels = d_model
        if subsampling and subsampling_factor > 1:
            if subsampling in ['stacking', 'stacking_norm']:
                # stacking_norm has an extra layer norm after stacking comparing to stacking
                self.pre_encode = StackingSubsampling(
                    subsampling_factor=subsampling_factor,
                    feat_in=feat_in,
                    feat_out=d_model,
                    norm=True if subsampling == 'stacking_norm' else False,
                )
            else:
                self.pre_encode = ConvSubsampling(
                    subsampling=subsampling,
                    subsampling_factor=subsampling_factor,
                    feat_in=feat_in,
                    feat_out=d_model,
                    conv_channels=subsampling_conv_channels,
                    subsampling_conv_chunking_factor=subsampling_conv_chunking_factor,
                    activation=nn.ReLU(True),
                    is_causal=causal_downsampling,
                )
        else:
            self.pre_encode = nn.Linear(feat_in, d_model)

        # Reduction
        if reduction and reduction_factor > 1:
            assert reduction_position >= -1 and reduction_position < n_layers
            self.reduction_subsampling = SubsamplingReductionModule(
                reduction=reduction,
                d_model=d_model,
                reduction_factor=reduction_factor,
            )
            self.reduction_position = reduction_position
        else:
            self.reduction_subsampling = None
            self.reduction_position = None

        self._feat_out = d_model

        # Biases for relative positional encoding
        if not untie_biases and self_attention_model == "rel_pos":
            d_head = d_model // n_heads
            pos_bias_u = nn.Parameter(torch.Tensor(n_heads, d_head))
            pos_bias_v = nn.Parameter(torch.Tensor(n_heads, d_head))
            nn.init.zeros_(pos_bias_u)
            nn.init.zeros_(pos_bias_v)
        else:
            pos_bias_u = None
            pos_bias_v = None

        # Positional encodings
        self.pos_emb_max_len = pos_emb_max_len
        if self_attention_model == "rel_pos":
            self.pos_enc = RelPositionalEncoding(
                d_model=d_model,
                dropout_rate=dropout_pre_encoder,
                max_len=pos_emb_max_len,
                xscale=self.xscale,
                dropout_rate_emb=dropout_emb,
            )
        elif self_attention_model == 'rel_pos_local_attn':
            if max(att_context_size) <= 0:
                raise ValueError("When using local attention, context size must be set > 0")
            self.pos_enc = LocalAttRelPositionalEncoding(
                att_context_size=att_context_size,
                d_model=d_model,
                dropout_rate=dropout,
                max_len=pos_emb_max_len,
                xscale=self.xscale,
                dropout_rate_emb=dropout_emb,
            )
        elif self_attention_model == "abs_pos":
            pos_bias_u = None
            pos_bias_v = None
            self.pos_enc = PositionalEncoding(
                d_model=d_model, dropout_rate=dropout_pre_encoder, max_len=pos_emb_max_len, xscale=self.xscale
            )
        else:
            raise ValueError(f"Not valid self_attention_model: '{self_attention_model}'!")

        self.layers = nn.ModuleList()
        for i in range(n_layers):
            layer = ConformerLayer(
                d_model=d_model,
                d_ff=d_ff,
                self_attention_model=self_attention_model,
                global_tokens=global_tokens,
                global_tokens_spacing=global_tokens_spacing,
                global_attn_separate=global_attn_separate,
                n_heads=n_heads,
                conv_kernel_size=conv_kernel_size,
                conv_norm_type=conv_norm_type,
                conv_context_size=self.conv_context_size,
                dropout=dropout,
                dropout_att=dropout_att,
                pos_bias_u=pos_bias_u,
                pos_bias_v=pos_bias_v,
                att_context_size=self.att_context_size,
                use_bias=use_bias,
                use_pytorch_sdpa=self.use_pytorch_sdpa,
                use_pytorch_sdpa_backends=self.use_pytorch_sdpa_backends,
            )
            self.layers.append(layer)

        if feat_out > 0 and feat_out != self._feat_out:
            self.out_proj = nn.Linear(self._feat_out, feat_out)
            self._feat_out = feat_out
        else:
            self.out_proj = None
            self._feat_out = d_model
        self.set_max_audio_length(self.pos_emb_max_len)
        self.use_pad_mask = True

        self.setup_streaming_params()
        self.export_cache_support = False

        self.layer_drop_probs = compute_stochastic_depth_drop_probs(
            len(self.layers), stochastic_depth_drop_prob, stochastic_depth_mode, stochastic_depth_start_layer
        )
        # will be set in self.forward() if defined in AccessMixin config
        self.interctc_capture_at_layers = None

    def forward_for_export(
        self, audio_signal, length, cache_last_channel=None, cache_last_time=None, cache_last_channel_len=None
    ):
        if cache_last_channel is not None:
            cache_last_channel = cache_last_channel.transpose(0, 1)
            cache_last_time = cache_last_time.transpose(0, 1)

        rets = self.forward_internal(
            audio_signal,
            length,
            cache_last_channel=cache_last_channel,
            cache_last_time=cache_last_time,
            cache_last_channel_len=cache_last_channel_len,
        )
        rets = self.streaming_post_process(rets, keep_all_outputs=False)
        if len(rets) == 2:
            return rets
        elif rets[2] is None and rets[3] is None and rets[4] is None:
            return (rets[0], rets[1])
        else:
            return (
                rets[0],
                rets[1],
                rets[2].transpose(0, 1),
                rets[3].transpose(0, 1),
                rets[4],
            )

    def streaming_post_process(self, rets, keep_all_outputs=True):
        if len(rets) == 2:
            return rets[0], rets[1], None, None, None

        (encoded, encoded_len, cache_last_channel_next, cache_last_time_next, cache_last_channel_next_len) = rets

        if cache_last_channel_next is not None and self.streaming_cfg.last_channel_cache_size >= 0:
            if self.streaming_cfg.last_channel_cache_size > 0:
                cache_last_channel_next = cache_last_channel_next[
                    :, :, -self.streaming_cfg.last_channel_cache_size :, :
                ]

        if self.streaming_cfg.valid_out_len > 0 and (not keep_all_outputs or self.att_context_style == "regular"):
            encoded = encoded[:, :, : self.streaming_cfg.valid_out_len]
            encoded_len = torch.clamp(encoded_len, max=self.streaming_cfg.valid_out_len)

        return (encoded, encoded_len, cache_last_channel_next, cache_last_time_next, cache_last_channel_next_len)

    @typecheck()
    def forward(
        self, audio_signal, length, cache_last_channel=None, cache_last_time=None, cache_last_channel_len=None, pre_encode_input=False
    ):
        if pre_encode_input:
            self.update_max_seq_length(seq_length=audio_signal.size(2)*self.subsampling_factor, device=audio_signal.device)
        else:
            self.update_max_seq_length(seq_length=audio_signal.size(2), device=audio_signal.device)
        return self.forward_internal(
            audio_signal,
            length,
            cache_last_channel=cache_last_channel,
            cache_last_time=cache_last_time,
            cache_last_channel_len=cache_last_channel_len,
            pre_encode_input=pre_encode_input,
        )

    def forward_internal(
        self, audio_signal, length, cache_last_channel=None, cache_last_time=None, cache_last_channel_len=None, pre_encode_input=False
    ):
        if length is None:
            length = audio_signal.new_full(
                (audio_signal.size(0),), audio_signal.size(-1), dtype=torch.int64, device=audio_signal.device
            )

        # select a random att_context_size with the distribution specified by att_context_probs during training
        # for non-validation cases like test, validation or inference, it uses the first mode in self.att_context_size
        if self.training and len(self.att_context_size_all) > 1:
            cur_att_context_size = random.choices(self.att_context_size_all, weights=self.att_context_probs)[0]
        else:
            cur_att_context_size = self.att_context_size
            
        if not pre_encode_input:
            audio_signal = torch.transpose(audio_signal, 1, 2)

            if isinstance(self.pre_encode, nn.Linear):
                audio_signal = self.pre_encode(audio_signal, vad_mask=vad_mask)
            else:
                audio_signal, length = self.pre_encode(x=audio_signal, lengths=length, vad_mask=vad_mask)
                length = length.to(torch.int64)
                # self.streaming_cfg is set by setup_streaming_cfg(), called in the init
                if self.streaming_cfg.drop_extra_pre_encoded > 0 and cache_last_channel is not None:
                    audio_signal = audio_signal[:, self.streaming_cfg.drop_extra_pre_encoded :, :]
                    length = (length - self.streaming_cfg.drop_extra_pre_encoded).clamp(min=0)

            if self.reduction_position is not None and cache_last_channel is not None:
                raise ValueError("Caching with reduction feature is not supported yet!")

        max_audio_length = audio_signal.size(1)
        if cache_last_channel is not None:
            cache_len = self.streaming_cfg.last_channel_cache_size
            cache_keep_size = max_audio_length - self.streaming_cfg.cache_drop_size
            max_audio_length = max_audio_length + cache_len
            padding_length = length + cache_len
            offset = torch.neg(cache_last_channel_len) + cache_len
        else:
            padding_length = length
            cache_last_channel_next = None
            cache_len = 0
            offset = None

        audio_signal, pos_emb = self.pos_enc(x=audio_signal, cache_len=cache_len)

        # Create the self-attention and padding masks
        pad_mask, att_mask = self._create_masks(
            att_context_size=cur_att_context_size,
            padding_length=padding_length,
            max_audio_length=max_audio_length,
            offset=offset,
            device=audio_signal.device,
        )

        if cache_last_channel is not None:
            pad_mask = pad_mask[:, cache_len:]
            if att_mask is not None:
                att_mask = att_mask[:, cache_len:]
            # Convert caches from the tensor to list
            cache_last_time_next = []
            cache_last_channel_next = []

        for lth, (drop_prob, layer) in enumerate(zip(self.layer_drop_probs, self.layers)):
            original_signal = audio_signal
            if cache_last_channel is not None:
                cache_last_channel_cur = cache_last_channel[lth]
                cache_last_time_cur = cache_last_time[lth]
            else:
                cache_last_channel_cur = None
                cache_last_time_cur = None
            audio_signal = layer(
                x=audio_signal,
                att_mask=att_mask,
                pos_emb=pos_emb,
                pad_mask=pad_mask,
                cache_last_channel=cache_last_channel_cur,
<<<<<<< HEAD
                cache_last_time=cache_last_time_cur
=======
                cache_last_time=cache_last_time_cur,
>>>>>>> 1bb773f0
            )

            if cache_last_channel_cur is not None:
                (audio_signal, cache_last_channel_cur, cache_last_time_cur) = audio_signal
                cache_last_channel_next.append(cache_last_channel_cur)
                cache_last_time_next.append(cache_last_time_cur)

            # applying stochastic depth logic from https://arxiv.org/abs/2102.03216
            if self.training and drop_prob > 0.0:
                should_drop = torch.rand(1) < drop_prob
                # adjusting to match expectation
                if should_drop:
                    # that's not efficient, but it's hard to implement distributed
                    # version of dropping layers without deadlock or random seed meddling
                    # so multiplying the signal by 0 to ensure all weights get gradients
                    audio_signal = audio_signal * 0.0 + original_signal
                else:
                    # not doing this operation if drop prob is 0 as it's identity in that case
                    audio_signal = (audio_signal - original_signal) / (1.0 - drop_prob) + original_signal

            if self.reduction_position == lth:
                audio_signal, length = self.reduction_subsampling(x=audio_signal, lengths=length)
                max_audio_length = audio_signal.size(1)
                # Don't update the audio_signal here because then it will again scale the audio_signal
                # and cause an increase in the WER
                _, pos_emb = self.pos_enc(x=audio_signal, cache_len=cache_len)
                pad_mask, att_mask = self._create_masks(
                    att_context_size=cur_att_context_size,
                    padding_length=length,
                    max_audio_length=max_audio_length,
                    offset=offset,
                    device=audio_signal.device,
                )

            # saving tensors if required for interctc loss
            if self.is_access_enabled(getattr(self, "model_guid", None)):
                if self.interctc_capture_at_layers is None:
                    self.interctc_capture_at_layers = self.access_cfg.get('interctc', {}).get('capture_layers', [])
                if lth in self.interctc_capture_at_layers:
                    lth_audio_signal = audio_signal
                    if self.out_proj is not None:
                        lth_audio_signal = self.out_proj(audio_signal)
                    # shape is the same as the shape of audio_signal output, i.e. [B, D, T]
                    self.register_accessible_tensor(
                        name=f'interctc/layer_output_{lth}', tensor=torch.transpose(lth_audio_signal, 1, 2)
                    )
                    self.register_accessible_tensor(name=f'interctc/layer_length_{lth}', tensor=length)

        if self.out_proj is not None:
            audio_signal = self.out_proj(audio_signal)

        # Reduction
        if self.reduction_position == -1:
            audio_signal, length = self.reduction_subsampling(x=audio_signal, lengths=length)

        audio_signal = torch.transpose(audio_signal, 1, 2)
        length = length.to(dtype=torch.int64)

        if cache_last_channel is not None:
            cache_last_channel_next = torch.stack(cache_last_channel_next, dim=0)
            cache_last_time_next = torch.stack(cache_last_time_next, dim=0)
            return (
                audio_signal,
                length,
                cache_last_channel_next,
                cache_last_time_next,
                torch.clamp(cache_last_channel_len + cache_keep_size, max=cache_len),
            )
        else:
            return audio_signal, length

    def update_max_seq_length(self, seq_length: int, device):
        # Find global max audio length across all nodes
        if self.sync_max_audio_length and torch.distributed.is_initialized():
            global_max_len = torch.tensor([seq_length], dtype=torch.float32, device=device)

            # Update across all ranks in the distributed system
            torch.distributed.all_reduce(global_max_len, op=torch.distributed.ReduceOp.MAX)

            seq_length = global_max_len.int().item()

        if seq_length > self.max_audio_length:
            self.set_max_audio_length(seq_length)

    def set_max_audio_length(self, max_audio_length):
        """
        Sets maximum input length.
        Pre-calculates internal seq_range mask.
        """
        self.max_audio_length = max_audio_length
        device = next(self.parameters()).device
        dtype = next(self.parameters()).dtype
        self.pos_enc.extend_pe(max_audio_length, device, dtype)

    def _create_masks(self, att_context_size, padding_length, max_audio_length, offset, device):
        if self.self_attention_model != "rel_pos_local_attn":
            att_mask = torch.ones(1, max_audio_length, max_audio_length, dtype=torch.bool, device=device)

            if self.att_context_style == "regular":
                if att_context_size[0] >= 0:
                    att_mask = att_mask.triu(diagonal=-att_context_size[0])
                if att_context_size[1] >= 0:
                    att_mask = att_mask.tril(diagonal=att_context_size[1])
            elif self.att_context_style == "chunked_limited":
                # When right context is unlimited, just the left side of the masking need to get updated
                if att_context_size[1] == -1:
                    if att_context_size[0] >= 0:
                        att_mask = att_mask.triu(diagonal=-att_context_size[0])
                else:
                    chunk_size = att_context_size[1] + 1
                    # left_chunks_num specifies the number of chunks to be visible by each chunk on the left side
                    if att_context_size[0] >= 0:
                        left_chunks_num = att_context_size[0] // chunk_size
                    else:
                        left_chunks_num = 10000

                    chunk_idx = torch.arange(0, max_audio_length, dtype=torch.int, device=att_mask.device)
                    chunk_idx = torch.div(chunk_idx, chunk_size, rounding_mode="trunc")
                    diff_chunks = chunk_idx.unsqueeze(1) - chunk_idx.unsqueeze(0)
                    chunked_limited_mask = torch.logical_and(
                        torch.le(diff_chunks, left_chunks_num), torch.ge(diff_chunks, 0)
                    )
                    att_mask = torch.logical_and(att_mask, chunked_limited_mask.unsqueeze(0))
        else:
            att_mask = None

        # pad_mask is the masking to be used to ignore paddings
        pad_mask = torch.arange(0, max_audio_length, device=device).expand(
            padding_length.size(0), -1
        ) < padding_length.unsqueeze(-1)

        if offset is not None:
            pad_mask_off = torch.arange(0, max_audio_length, device=device).expand(
                padding_length.size(0), -1
            ) >= offset.unsqueeze(-1)
            pad_mask = pad_mask_off.logical_and(pad_mask)

        if att_mask is not None:
            # pad_mask_for_att_mask is the mask which helps to ignore paddings
            pad_mask_for_att_mask = pad_mask.unsqueeze(1).repeat([1, max_audio_length, 1])
            pad_mask_for_att_mask = torch.logical_and(pad_mask_for_att_mask, pad_mask_for_att_mask.transpose(1, 2))
            # att_mask is the masking to be used by the MHA layers to ignore the tokens not supposed to be visible
            att_mask = att_mask[:, :max_audio_length, :max_audio_length]
            # paddings should also get ignored, so pad_mask_for_att_mask is used to ignore their corresponding scores
            att_mask = torch.logical_and(pad_mask_for_att_mask, att_mask.to(pad_mask_for_att_mask.device))
            att_mask = ~att_mask

        pad_mask = ~pad_mask
        return pad_mask, att_mask

    def enable_pad_mask(self, on=True):
        # On inference, user may choose to disable pad mask
        mask = self.use_pad_mask
        self.use_pad_mask = on
        return mask

    def _calc_context_sizes(
        self, att_context_size, att_context_probs, att_context_style, conv_context_size, conv_kernel_size
    ):
        # convert att_context_size to a standard list of lists
        if att_context_size:
            att_context_size_all = list(att_context_size)
            if isinstance(att_context_size_all[0], int):
                att_context_size_all = [att_context_size_all]
            for i, att_cs in enumerate(att_context_size_all):
                if isinstance(att_cs, ListConfig):
                    att_context_size_all[i] = list(att_cs)
                if att_context_style == "chunked_limited":
                    if att_cs[0] > 0 and att_cs[0] % (att_cs[1] + 1) > 0:
                        raise ValueError(f"att_context_size[{i}][0] % (att_context_size[{i}][1] + 1) should be zero!")
                    if att_cs[1] < 0 and len(att_context_size_all) <= 1:
                        raise ValueError(
                            f"Right context (att_context_size[{i}][1]) can not be unlimited for chunked_limited style!"
                        )
        else:
            att_context_size_all = [[-1, -1]]

        if att_context_probs:
            if len(att_context_probs) != len(att_context_size_all):
                raise ValueError("The size of the att_context_probs should be the same as att_context_size.")
            att_context_probs = list(att_context_probs)
            if sum(att_context_probs) != 1:
                raise ValueError(
                    "The sum of numbers in att_context_probs should be equal to one to be a distribution."
                )
        else:
            att_context_probs = [1.0 / len(att_context_size_all)] * len(att_context_size_all)

        if conv_context_size is not None:
            if isinstance(conv_context_size, ListConfig):
                conv_context_size = list(conv_context_size)
            if not isinstance(conv_context_size, list) and not isinstance(conv_context_size, str):
                raise ValueError(
                    f"Invalid conv_context_size! It should be the string 'causal' or a list of two integers."
                )
            if conv_context_size == "causal":
                conv_context_size = [conv_kernel_size - 1, 0]
            else:
                if conv_context_size[0] + conv_context_size[1] + 1 != conv_kernel_size:
                    raise ValueError(f"Invalid conv_context_size: {self.conv_context_size}!")
        else:
            conv_context_size = [(conv_kernel_size - 1) // 2, (conv_kernel_size - 1) // 2]
        return att_context_size_all, att_context_size_all[0], att_context_probs, conv_context_size

    def set_default_att_context_size(self, att_context_size):
        if att_context_size not in self.att_context_size_all:
            logging.warning(
                f"att_context_size={att_context_size} is not among the list of the supported look-aheads: {self.att_context_size_all}"
            )
        if att_context_size is not None:
            self.att_context_size = att_context_size

        self.setup_streaming_params()

    def setup_streaming_params(
        self,
        chunk_size: int = None,
        shift_size: int = None,
        left_chunks: int = None,
        att_context_size: list = None,
        max_context: int = 10000,
    ):
        """
        This function sets the needed values and parameters to perform streaming. The configuration would be stored in self.streaming_cfg.
        The streaming configuration is needed to simulate streaming inference.

        Args:
            chunk_size (int): overrides the chunk size
            shift_size (int): overrides the shift size for chunks
            left_chunks (int): overrides the number of left chunks visible to each chunk
            max_context (int): the value used for the cache size of last_channel layers if left context is set to infinity (-1)
                Defaults to -1 (means feat_out is d_model)
        """
        streaming_cfg = CacheAwareStreamingConfig()

        # When att_context_size is not specified, it uses the default_att_context_size
        if att_context_size is None:
            att_context_size = self.att_context_size

        if chunk_size is not None:
            if chunk_size < 1:
                raise ValueError("chunk_size needs to be a number larger or equal to one.")
            lookahead_steps = chunk_size - 1
            streaming_cfg.cache_drop_size = chunk_size - shift_size
        elif self.att_context_style == "chunked_limited":
            lookahead_steps = att_context_size[1]
            streaming_cfg.cache_drop_size = 0
        elif self.att_context_style == "regular":
            lookahead_steps = att_context_size[1] * self.n_layers + self.conv_context_size[1] * self.n_layers
            streaming_cfg.cache_drop_size = lookahead_steps
        else:
            streaming_cfg.cache_drop_size = 0
            lookahead_steps = None

        if chunk_size is None:
            streaming_cfg.last_channel_cache_size = att_context_size[0] if att_context_size[0] >= 0 else max_context
        else:
            if left_chunks is None:
                raise ValueError("left_chunks can not be None when chunk_size is set.")
            streaming_cfg.last_channel_cache_size = left_chunks * chunk_size

        if hasattr(self.pre_encode, "get_sampling_frames"):
            sampling_frames = self.pre_encode.get_sampling_frames()
        else:
            sampling_frames = 0

        if isinstance(sampling_frames, list):
            streaming_cfg.chunk_size = [
                sampling_frames[0] + self.subsampling_factor * lookahead_steps,
                sampling_frames[1] + self.subsampling_factor * lookahead_steps,
            ]
        else:
            streaming_cfg.chunk_size = sampling_frames * (1 + lookahead_steps)

        if isinstance(sampling_frames, list):
            streaming_cfg.shift_size = [
                sampling_frames[0] + sampling_frames[1] * (lookahead_steps - streaming_cfg.cache_drop_size),
                sampling_frames[1] + sampling_frames[1] * (lookahead_steps - streaming_cfg.cache_drop_size),
            ]
        else:
            streaming_cfg.shift_size = sampling_frames * (1 + lookahead_steps - streaming_cfg.cache_drop_size)

        if isinstance(streaming_cfg.shift_size, list):
            streaming_cfg.valid_out_len = (
                streaming_cfg.shift_size[1] - sampling_frames[1]
            ) // self.subsampling_factor + 1
        else:
            streaming_cfg.valid_out_len = streaming_cfg.shift_size // self.subsampling_factor

        if hasattr(self.pre_encode, "get_streaming_cache_size"):
            streaming_cfg.pre_encode_cache_size = self.pre_encode.get_streaming_cache_size()
        else:
            streaming_cfg.pre_encode_cache_size = 0

        if isinstance(streaming_cfg.pre_encode_cache_size, list):
            if streaming_cfg.pre_encode_cache_size[1] >= 1:
                streaming_cfg.drop_extra_pre_encoded = (
                    1 + (streaming_cfg.pre_encode_cache_size[1] - 1) // self.subsampling_factor
                )
            else:
                streaming_cfg.drop_extra_pre_encoded = 0
        else:
            streaming_cfg.drop_extra_pre_encoded = streaming_cfg.pre_encode_cache_size // self.subsampling_factor

        for m in self.layers.modules():
            if hasattr(m, "_max_cache_len"):
                if isinstance(m, MultiHeadAttention):
                    m.cache_drop_size = streaming_cfg.cache_drop_size
                if isinstance(m, CausalConv1D):
                    m.cache_drop_size = streaming_cfg.cache_drop_size

        self.streaming_cfg = streaming_cfg

    def get_initial_cache_state(self, batch_size=1, dtype=torch.float32, device=None, max_dim=0):
        if device is None:
            device = next(self.parameters()).device
        if max_dim > 0:
            create_tensor = torch.randn
        else:
            create_tensor = torch.zeros
        last_time_cache_size = self.conv_context_size[0]
        cache_last_channel = create_tensor(
            (
                len(self.layers),
                batch_size,
                self.streaming_cfg.last_channel_cache_size,
                self.d_model,
            ),
            device=device,
            dtype=dtype,
        )
        cache_last_time = create_tensor(
            (len(self.layers), batch_size, self.d_model, last_time_cache_size),
            device=device,
            dtype=dtype,
        )
        if max_dim > 0:
            cache_last_channel_len = torch.randint(
                0,
                min(max_dim, self.streaming_cfg.last_channel_cache_size),
                (batch_size,),
                device=device,
                dtype=torch.int64,
            )
            for i in range(batch_size):
                cache_last_channel[:, i, cache_last_channel_len[i] :, :] = 0
                # what is the right rule to zero out cache_last_time?
                if cache_last_channel_len[i] == 0:
                    cache_last_time[:, i, :, :] = 0
        else:
            cache_last_channel_len = torch.zeros(batch_size, device=device, dtype=torch.int64)
        return cache_last_channel, cache_last_time, cache_last_channel_len

    def change_attention_model(
        self,
        self_attention_model: str = None,
        att_context_size: List[int] = None,
        update_config: bool = True,
        device: torch.device = None,
    ):
        """
        Update the self_attention_model which changes the positional encoding and attention layers.

        Args:
            self_attention_model (str): type of the attention layer and positional encoding

                'rel_pos':
                    relative positional embedding and Transformer-XL

                'rel_pos_local_attn':
                    relative positional embedding and Transformer-XL with local attention using
                    overlapping windows. Attention context is determined by att_context_size parameter.

                'abs_pos':
                    absolute positional embedding and Transformer

                If None is provided, the self_attention_model isn't changed. Defaults to None.
            att_context_size (List[int]): List of 2 ints corresponding to left and right attention context sizes,
                or None to keep as it is. Defaults to None.
            update_config (bool): Whether to update the config or not with the new attention model.
                Defaults to True.
            device (torch.device): If provided, new layers will be moved to the device.
                Defaults to None.
        """

        if att_context_size:
            att_context_size = list(att_context_size)
        else:
            att_context_size = self.att_context_size

        if self_attention_model is None:
            self_attention_model = self.self_attention_model

        if self_attention_model == 'rel_pos_local_attn' and max(att_context_size) <= 0:
            raise ValueError("When using local attention, context size must be set > 0")

        if self_attention_model == "rel_pos":
            new_pos_enc = RelPositionalEncoding(
                d_model=self._cfg.d_model,
                dropout_rate=self._cfg.dropout,
                max_len=self._cfg.pos_emb_max_len,
                xscale=self.xscale,
                dropout_rate_emb=self._cfg.dropout_emb,
            )
        elif self_attention_model == 'rel_pos_local_attn':
            new_pos_enc = LocalAttRelPositionalEncoding(
                att_context_size=att_context_size,
                d_model=self._cfg.d_model,
                dropout_rate=self._cfg.dropout,
                max_len=self._cfg.pos_emb_max_len,
                xscale=self.xscale,
                dropout_rate_emb=self._cfg.dropout_emb,
            )
        elif self_attention_model == "abs_pos":
            new_pos_enc = PositionalEncoding(
                d_model=self._cfg.d_model,
                dropout_rate=self._cfg.dropout,
                max_len=self._cfg.pos_emb_max_len,
                xscale=self.xscale,
            )
        else:
            raise ValueError(f"Not valid self_attention_model: '{self_attention_model}'!")

        if device is not None:
            new_pos_enc = new_pos_enc.to(device=device)
        del self.pos_enc
        self.pos_enc = new_pos_enc
        self.self_attention_model = self_attention_model
        self.att_context_size = att_context_size
        self.set_max_audio_length(self.pos_emb_max_len)

        for name, m in self.named_modules():
            if type(m) == ConformerLayer:
                if self_attention_model == 'rel_pos':
                    new_attn = RelPositionMultiHeadAttention(
                        n_head=self._cfg.n_heads,
                        n_feat=self._cfg.d_model,
                        dropout_rate=self._cfg.dropout_att,
                        max_cache_len=att_context_size[0],
                        pos_bias_u=None,
                        pos_bias_v=None,
                        use_pytorch_sdpa=self.use_pytorch_sdpa,
                        use_pytorch_sdpa_backends=self.use_pytorch_sdpa_backends,
                    )
                elif self_attention_model == 'rel_pos_local_attn':
                    new_attn = RelPositionMultiHeadAttentionLongformer(
                        n_head=self._cfg.n_heads,
                        n_feat=self._cfg.d_model,
                        dropout_rate=self._cfg.dropout_att,
                        max_cache_len=att_context_size[0],
                        att_context_size=att_context_size,
                        pos_bias_u=None,
                        pos_bias_v=None,
                        use_pytorch_sdpa=self.use_pytorch_sdpa,
                        use_pytorch_sdpa_backends=self.use_pytorch_sdpa_backends,
                    )
                elif self_attention_model == 'abs_pos':
                    new_attn = MultiHeadAttention(
                        n_head=self._cfg.n_heads,
                        n_feat=self._cfg.d_model,
                        dropout_rate=self._cfg.dropout_att,
                        max_cache_len=att_context_size[0],
                        use_pytorch_sdpa=self.use_pytorch_sdpa,
                        use_pytorch_sdpa_backends=self.use_pytorch_sdpa_backends,
                    )
                else:
                    raise ValueError(
                        f"'{self_attention_model}' is not not a valid value for 'self_attention_model', "
                        f"valid values can be from ['rel_pos', 'rel_pos_local_attn', 'abs_pos']"
                    )
                if device is not None:
                    new_attn = new_attn.to(device=device)
                new_attn.load_state_dict(m.self_attn.state_dict(), strict=False)
                del m.self_attn
                m.self_attn = new_attn
                m.self_attention_model = self_attention_model

        if update_config:
            with open_dict(self._cfg):
                self._cfg.self_attention_model = self_attention_model
                self._cfg.att_context_size = att_context_size

    def change_subsampling_conv_chunking_factor(self, subsampling_conv_chunking_factor: int):
        """
        Update the conv_chunking_factor (int)
        Default is 1 (auto)
        Set it to -1 (disabled) or to a specific value (power of 2) if you OOM in the conv subsampling layers


        Args:
            subsampling_conv_chunking_factor (int)
        """

        if not hasattr(self.pre_encode, "change_subsampling_conv_chunking_factor"):
            logging.info("Model pre_encoder doesn't have a change_subsampling_conv_chunking_factor method ")
            return

        self.pre_encode.change_subsampling_conv_chunking_factor(
            subsampling_conv_chunking_factor=subsampling_conv_chunking_factor
        )


class ConformerEncoderAdapter(ConformerEncoder, adapter_mixins.AdapterModuleMixin):

    # Higher level forwarding
    def add_adapter(self, name: str, cfg: dict):
        cfg = self._update_adapter_cfg_input_dim(cfg)
        for conformer_layer in self.layers:  # type: adapter_mixins.AdapterModuleMixin
            conformer_layer.add_adapter(name, cfg)
        self.pre_encode.add_adapter(name, cfg)

    def is_adapter_available(self) -> bool:
        return any([conformer_layer.is_adapter_available() for conformer_layer in self.layers]) or self.pre_encode.is_adapter_available()

    def set_enabled_adapters(self, name: Optional[str] = None, enabled: bool = True):
        for conformer_layer in self.layers:  # type: adapter_mixins.AdapterModuleMixin
            conformer_layer.set_enabled_adapters(name=name, enabled=enabled)
        self.pre_encode.set_enabled_adapters(name=name, enabled=enabled)
    def get_enabled_adapters(self) -> List[str]:
        names = set([])
        for conformer_layer in self.layers:  # type: adapter_mixins.AdapterModuleMixin
            names.update(conformer_layer.get_enabled_adapters())
        names.update(self.pre_encode.get_enabled_adapters())
        names = sorted(list(names))
        return names

    def _update_adapter_cfg_input_dim(self, cfg: DictConfig):
        cfg = adapter_utils.update_adapter_cfg_input_dim(self, cfg, module_dim=self.d_model)
        return cfg

    def get_accepted_adapter_types(
        self,
    ) -> Set[type]:
        types = super().get_accepted_adapter_types()

        if len(types) == 0:
            self.set_accepted_adapter_types(
                [
                    adapter_utils.LINEAR_ADAPTER_CLASSPATH,
                    adapter_utils.MHA_ADAPTER_CLASSPATH,
                    adapter_utils.RELMHA_ADAPTER_CLASSPATH,
                ]
            )
            types = self.get_accepted_adapter_types()
        return types


class ConformerMultiLayerFeatureExtractor(NeuralModule, Exportable, AccessMixin):
    """
    A wrapper module that extracts features from multiple layers of a ConformerEncoder,
    by reusing existing mechanisim for interctc loss.
    To use it, set `layer_idx_list` to  specify the indices of layers to extract from.
    Also, you can specify an `aggretator` module to aggregate the features from different layers, default not aggregating.
    """

    def __init__(
        self,
        encoder: ConformerEncoder,
        layer_idx_list: List[int],
        aggregator: NeuralModule = None,
        detach: bool = False,
        convert_to_cpu: bool = False,
    ):
        super().__init__()
        self.encoder = encoder
        self.layer_idx_list = [int(l) for l in layer_idx_list]
        for x in self.layer_idx_list:
            if x < 0 or x >= len(encoder.layers):
                raise ValueError(f"layer index {x} out of range [0, {len(encoder.layers)})")
        self.enc_access_cfg = {
            "interctc": {
                "capture_layers": self.layer_idx_list,
            },
            "detach": detach,
            "convert_to_cpu": convert_to_cpu,
        }
        self.aggregator = aggregator

    def forward(
        self, audio_signal, length, cache_last_channel=None, cache_last_time=None, cache_last_channel_len=None
    ) -> Tuple[torch.Tensor, torch.Tensor]:
        old_access_flag = self.is_access_enabled(guid=getattr(self, "model_guid", None))
        self.update_access_cfg(self.enc_access_cfg, guid=getattr(self, "model_guid", None))
        self.set_access_enabled(access_enabled=True, guid=getattr(self, "model_guid", None))

        _ = self.encoder(
            audio_signal=audio_signal,
            length=length,
            cache_last_channel=cache_last_channel,
            cache_last_time=cache_last_time,
            cache_last_channel_len=cache_last_channel_len,
        )

        ### chunk of code adapted from ConformerEncoder.forward_internal()
        total_registry = {}
        for module_registry in self.get_module_registry(self.encoder).values():
            for key in module_registry:
                if key.startswith("interctc/") and key in total_registry:
                    raise RuntimeError(f"layer {key} has been logged multiple times!")
            total_registry.update(module_registry)

        encoded_list = []
        encoded_len_list = []
        for layer_idx in self.layer_idx_list:
            try:
                layer_outputs = total_registry[f"interctc/layer_output_{layer_idx}"]
                layer_lengths = total_registry[f"interctc/layer_length_{layer_idx}"]
            except KeyError:
                raise RuntimeError(
                    f"Intermediate layer {layer_idx} was not captured! Check the layer index and the number of ConformerEncoder layers."
                )
            if len(layer_outputs) > 1 or len(layer_lengths) > 1:
                raise RuntimeError("Make sure encoder.forward is called exactly one time")
            encoded_list.append(layer_outputs[0])  # [B, D, T]
            encoded_len_list.append(layer_lengths[0])  # [B]

        self.encoder.reset_registry()
        self.set_access_enabled(access_enabled=old_access_flag, guid=getattr(self, "model_guid", None))
        ### end of adapted chunk

        if self.aggregator is not None:
            return self.aggregator(encoded_list, encoded_len_list)  # Tensor[B,D*L,T], Tensor[B]
        else:
            return encoded_list, encoded_len_list  # List[Tensor[B,D,T]], List[Tensor[B]]


"""
Register any additional information
"""
if adapter_mixins.get_registered_adapter(ConformerEncoder) is None:
    adapter_mixins.register_adapter(base_class=ConformerEncoder, adapter_class=ConformerEncoderAdapter)


@dataclass
class ConformerChangeConfig:
    # Change self_attention_model for Conformer
    # Options:
    #  'rel_pos': relative positional embedding and Transformer-XL
    #  'rel_pos_local_attn': relative positional embedding and Transformer-XL with local attention using
    #   overlapping chunks. Attention context is determined by att_context_size parameter.
    #  'abs_pos': absolute positional embedding and Transformer
    # If None is provided, self_attention_model is not changed.
    self_attention_model: Optional[str] = None

    # Change the attention context size by providing 2 integers,
    # corresponding to left and right context, or -1 for full context.
    # If None is provided, the attention context size isn't changed.
    att_context_size: Optional[List[int]] = None<|MERGE_RESOLUTION|>--- conflicted
+++ resolved
@@ -611,11 +611,7 @@
                 pos_emb=pos_emb,
                 pad_mask=pad_mask,
                 cache_last_channel=cache_last_channel_cur,
-<<<<<<< HEAD
                 cache_last_time=cache_last_time_cur
-=======
-                cache_last_time=cache_last_time_cur,
->>>>>>> 1bb773f0
             )
 
             if cache_last_channel_cur is not None:

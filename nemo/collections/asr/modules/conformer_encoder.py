# Copyright (c) 2020, NVIDIA CORPORATION.  All rights reserved.
#
# Licensed under the Apache License, Version 2.0 (the "License");
# you may not use this file except in compliance with the License.
# You may obtain a copy of the License at
#
#     http://www.apache.org/licenses/LICENSE-2.0
#
# Unless required by applicable law or agreed to in writing, software
# distributed under the License is distributed on an "AS IS" BASIS,
# WITHOUT WARRANTIES OR CONDITIONS OF ANY KIND, either express or implied.
# See the License for the specific language governing permissions and
# limitations under the License.

import math
import random
from collections import OrderedDict
from dataclasses import dataclass
from typing import List, Optional, Set, Tuple

import torch
import torch.distributed
from omegaconf import DictConfig, ListConfig, open_dict
from torch import nn

from nemo.collections.asr.models.configs import CacheAwareStreamingConfig
from nemo.collections.asr.parts.mixins.streaming import StreamingEncoder
from nemo.collections.asr.parts.submodules.causal_convs import CausalConv1D
from nemo.collections.asr.parts.submodules.conformer_modules import ConformerLayer
from nemo.collections.asr.parts.submodules.multi_head_attention import (
    LocalAttRelPositionalEncoding,
    MultiHeadAttention,
    PositionalEncoding,
    RelPositionalEncoding,
    RelPositionMultiHeadAttention,
    RelPositionMultiHeadAttentionLongformer,
)
from nemo.collections.asr.parts.submodules.subsampling import (
    ConvSubsampling,
    StackingSubsampling,
    SubsamplingReductionModule,
)
from nemo.collections.asr.parts.utils import adapter_utils
from nemo.collections.asr.parts.utils.regularization_utils import compute_stochastic_depth_drop_probs
from nemo.core.classes.common import typecheck
from nemo.core.classes.exportable import Exportable
from nemo.core.classes.mixins import AccessMixin, adapter_mixins
from nemo.core.classes.module import NeuralModule
from nemo.core.neural_types import (
    AcousticEncodedRepresentation,
    BoolType,
    ChannelType,
    LengthsType,
    NeuralType,
    SpectrogramType,
)
from nemo.utils import logging

__all__ = ['ConformerEncoder']


class ConformerEncoder(NeuralModule, StreamingEncoder, Exportable, AccessMixin):
    """
    The encoder for ASR model of Conformer.
    Based on this paper:
    'Conformer: Convolution-augmented Transformer for Speech Recognition' by Anmol Gulati et al.
    https://arxiv.org/abs/2005.08100

    Args:
        feat_in (int): the size of feature channels
        n_layers (int): number of layers of ConformerBlock
        d_model (int): the hidden size of the model
        feat_out (int): the size of the output features
            Defaults to -1 (means feat_out is d_model)
        subsampling (str): the method of subsampling:
            choices = ['vggnet', 'striding', 'dw-striding', 'stacking', 'stacking_norm']
            Defaults to striding.
        subsampling_factor (int): the subsampling factor which should be power of 2
            Defaults to 4.
        subsampling_conv_chunking_factor(int): optionally, force chunk inputs (helpful for large inputs)
            Should be power of 2, 1 (auto-chunking, default), or -1 (no chunking)
        subsampling_conv_channels (int): the size of the convolutions in the subsampling module
            Defaults to -1 which would set it to d_model.
        reduction (str, Optional): the method of reduction, choices=['pooling', 'striding']. If no value
            is passed, then no reduction is performed and the models runs with the original 4x subsampling.
        reduction_position (int, Optional): the index of the layer to apply reduction. If -1, apply reduction
            at the end.
        reduction_factor (int): the reduction factor which should be either 1 or a power of 2
            Defaults to 1.
        ff_expansion_factor (int): the expansion factor in feed forward layers
            Defaults to 4.
        self_attention_model (str): the type of the attention layer and positional encoding.

            'rel_pos':
                relative positional embedding and Transformer-XL
            'rel_pos_local_attn':
                relative positional embedding and Transformer-XL with local attention using
                overlapping chunks. Attention context is determined by att_context_size parameter.
            'abs_pos':
                absolute positional embedding and Transformer

            Default is rel_pos.
        pos_emb_max_len (int): the maximum length of positional embeddings
            Defaults to 5000
        n_heads (int): number of heads in multi-headed attention layers
            Defaults to 4.
        att_context_size (List[Union[List[int],int]]): specifies the context sizes on each side.
            Each context size should be a list of two integers like `[100, 100]`.
            A list of context sizes like `[[100,100]`, `[100,50]]` can also be passed. -1 means unlimited context.
            Defaults to `[-1, -1]`
        att_context_probs (List[float]): a list of probabilities of each one of the att_context_size
            when a list of them is passed. If not specified, uniform distribution is being used.
            Defaults to None
        att_context_style (str): 'regular' or 'chunked_limited'.
            Defaults to 'regular'
        xscaling (bool): enables scaling the inputs to the multi-headed attention layers by `sqrt(d_model)`.
            Defaults to True.
        untie_biases (bool): whether to not share (untie) the bias weights between layers of Transformer-XL
            Defaults to True.
        conv_kernel_size (int): the size of the convolutions in the convolutional modules
            Defaults to 31.
        conv_norm_type (str): the type of the normalization in the convolutional modules
            Defaults to 'batch_norm'.
        conv_context_size (list): it can be"causal" or a list of two integers
            while `conv_context_size[0]+conv_context_size[1]+1==conv_kernel_size`.
            `None` means `[(conv_kernel_size-1)//2`, `(conv_kernel_size-1)//2]`, and 'causal' means
            `[(conv_kernel_size-1), 0]`.
            Defaults to None.
        conv_dual_mode (bool): specifies if convolution should be dual mode when dual_offline mode is being used.
            When enables, the left half of the convolution kernel would get masked in streaming cases.
            Defaults to False.
        use_bias (bool): Use bias in all Linear and Conv1d layers from each ConformerLayer to improve
            activation flow and stabilize training of huge models.
            Defaults to True.
        dropout (float): the dropout rate used in all layers except the attention layers
            Defaults to 0.1.
        dropout_pre_encoder (float): the dropout rate used before the encoder
            Defaults to 0.1.
        dropout_emb (float): the dropout rate used for the positional embeddings
            Defaults to 0.1.
        dropout_att (float): the dropout rate used for the attention layer
            Defaults to 0.0.
        stochastic_depth_drop_prob (float): if non-zero, will randomly drop
            layers during training. The higher this value, the more often layers
            are dropped. Defaults to 0.0.
        stochastic_depth_mode (str): can be either "linear" or "uniform". If
            set to "uniform", all layers have the same probability of drop. If
            set to "linear", the drop probability grows linearly from 0 for the
            first layer to the desired value for the final layer. Defaults to
            "linear".
        stochastic_depth_start_layer (int): starting layer for stochastic depth.
            All layers before this will never be dropped. Note that drop
            probability will be adjusted accordingly if mode is "linear" when
            start layer is > 1. Defaults to 1.
        global_tokens (int): number of tokens to be used for global attention.
            Only relevant if self_attention_model is 'rel_pos_local_attn'.
            Defaults to 0.
        global_tokens_spacing (int): how far apart the global tokens are
            Defaults to 1.
        global_attn_separate (bool): whether the q, k, v layers used for global tokens should be separate.
            Defaults to False.
        use_pytorch_sdpa (bool): use torch sdpa instead of manual attention.
            Defaults to False.
        use_pytorch_sdpa_backends (list[str]): list of backend names to use in sdpa.
            None or empty list means all backends. e.g. ["MATH"]
            Defaults to None.
        bypass_pre_encode: if True, skip the pre-encoder module and the `audio_signal` should be pre-encoded
            embeddings. The `audio_signal` input supports two formats depending on the `bypass_pre_encode`
            boolean flag. This determines the required format of the input variable `audio_signal`.
            Defaults to `bypass_pre_encode=False`. `bypass_pre_encode=True` is used for the cases
            where frame-level, context-independent embeddings are needed to be saved or reused.
            (e.g., speaker cache in streaming speaker diarization)
        sync_max_audio_length (bool): when true, performs NCCL all_reduce to allocate the same amount of memory for
            positional encoding buffers on all GPUs. Disabling this setting may help with deadlocks in certain
            scenarios such as model parallelism, or generally when this module is not being ran on some GPUs
            as a part of the training step.
    """

    def input_example(self, max_batch=1, max_dim=256):
        """
        Generates input examples for tracing etc.
        Returns:
            A tuple of input examples.
        """
        dev = next(self.parameters()).device
        if self.export_cache_support:
            window_size = max_dim
            if self.streaming_cfg is not None:
                if isinstance(self.streaming_cfg.chunk_size, list):
                    chunk_size = self.streaming_cfg.chunk_size[1]
                else:
                    chunk_size = self.streaming_cfg.chunk_size
                if isinstance(self.streaming_cfg.pre_encode_cache_size, list):
                    pre_encode_cache_size = self.streaming_cfg.pre_encode_cache_size[1]
                else:
                    pre_encode_cache_size = self.streaming_cfg.pre_encode_cache_size
                window_size = chunk_size + pre_encode_cache_size
            input_example = torch.randn(max_batch, self._feat_in, window_size, device=dev)
            input_example_length = torch.randint(
                window_size // 4, window_size, (max_batch,), device=dev, dtype=torch.int64
            )
            cache_last_channel, cache_last_time, cache_last_channel_len = self.get_initial_cache_state(
                batch_size=max_batch, device=dev, max_dim=max_dim
            )
            all_input_example = tuple(
                [
                    input_example,
                    input_example_length,
                    cache_last_channel.transpose(0, 1),
                    cache_last_time.transpose(0, 1),
                    cache_last_channel_len,
                ]
            )
        else:
            input_example = torch.randn(max_batch, self._feat_in, max_dim, device=dev)
            input_example_length = torch.randint(max_dim // 4, max_dim, (max_batch,), device=dev, dtype=torch.int64)
            all_input_example = tuple([input_example, input_example_length])

        return all_input_example

    @property
    def input_types(self):
        """Returns definitions of module input ports."""
        return OrderedDict(
            {
                "audio_signal": NeuralType(('B', 'D', 'T'), SpectrogramType()),
                "length": NeuralType(tuple('B'), LengthsType()),
                "cache_last_channel": NeuralType(('D', 'B', 'T', 'D'), ChannelType(), optional=True),
                "cache_last_time": NeuralType(('D', 'B', 'D', 'T'), ChannelType(), optional=True),
                "cache_last_channel_len": NeuralType(tuple('B'), LengthsType(), optional=True),
                "bypass_pre_encode": NeuralType(tuple(), BoolType(), optional=True),
            }
        )

    @property
    def input_types_for_export(self):
        """Returns definitions of module input ports."""
        return OrderedDict(
            {
                "audio_signal": NeuralType(('B', 'D', 'T'), SpectrogramType()),
                "length": NeuralType(tuple('B'), LengthsType()),
                "cache_last_channel": NeuralType(('B', 'D', 'T', 'D'), ChannelType(), optional=True),
                "cache_last_time": NeuralType(('B', 'D', 'D', 'T'), ChannelType(), optional=True),
                "cache_last_channel_len": NeuralType(tuple('B'), LengthsType(), optional=True),
                "bypass_pre_encode": NeuralType(tuple(), BoolType(), optional=True),
            }
        )

    @property
    def output_types(self):
        """Returns definitions of module output ports."""
        return OrderedDict(
            {
                "outputs": NeuralType(('B', 'D', 'T'), AcousticEncodedRepresentation()),
                "encoded_lengths": NeuralType(tuple('B'), LengthsType()),
                "cache_last_channel_next": NeuralType(('D', 'B', 'T', 'D'), ChannelType(), optional=True),
                "cache_last_time_next": NeuralType(('D', 'B', 'D', 'T'), ChannelType(), optional=True),
                "cache_last_channel_next_len": NeuralType(tuple('B'), LengthsType(), optional=True),
            }
        )

    @property
    def output_types_for_export(self):
        """Returns definitions of module output ports."""
        return OrderedDict(
            {
                "outputs": NeuralType(('B', 'D', 'T'), AcousticEncodedRepresentation()),
                "encoded_lengths": NeuralType(tuple('B'), LengthsType()),
                "cache_last_channel_next": NeuralType(('B', 'D', 'T', 'D'), ChannelType(), optional=True),
                "cache_last_time_next": NeuralType(('B', 'D', 'D', 'T'), ChannelType(), optional=True),
                "cache_last_channel_next_len": NeuralType(tuple('B'), LengthsType(), optional=True),
            }
        )

    @property
    def disabled_deployment_input_names(self):
        if not self.export_cache_support:
            return set(["cache_last_channel", "cache_last_time", "cache_last_channel_len"])
        else:
            return set()

    @property
    def disabled_deployment_output_names(self):
        if not self.export_cache_support:
            return set(["cache_last_channel_next", "cache_last_time_next", "cache_last_channel_next_len"])
        else:
            return set()

    def __init__(
        self,
        feat_in,
        n_layers,
        d_model,
        feat_out=-1,
        causal_downsampling=False,
        subsampling='striding',
        subsampling_factor=4,
        subsampling_conv_chunking_factor=1,
        subsampling_conv_channels=-1,
        reduction=None,
        reduction_position=None,
        reduction_factor=1,
        ff_expansion_factor=4,
        self_attention_model='rel_pos',
        n_heads=4,
        att_context_size=None,
        att_context_probs=None,
        att_context_style='regular',
        xscaling=True,
        untie_biases=True,
        pos_emb_max_len=5000,
        conv_kernel_size=31,
        conv_norm_type='batch_norm',
        conv_context_size=None,
        use_bias=True,
        dropout=0.1,
        dropout_pre_encoder=0.1,
        dropout_emb=0.1,
        dropout_att=0.0,
        stochastic_depth_drop_prob: float = 0.0,
        stochastic_depth_mode: str = "linear",
        stochastic_depth_start_layer: int = 1,
        global_tokens: int = 0,
        global_tokens_spacing: int = 1,
        global_attn_separate: bool = False,
        use_pytorch_sdpa: bool = False,
        use_pytorch_sdpa_backends=None,
        sync_max_audio_length: bool = True,
    ):
        super().__init__()
        d_ff = d_model * ff_expansion_factor
        self.d_model = d_model
        self.n_layers = n_layers
        self._feat_in = feat_in
        self.att_context_style = att_context_style
        self.subsampling_factor = subsampling_factor
        self.subsampling_conv_chunking_factor = subsampling_conv_chunking_factor

        self.self_attention_model = self_attention_model
        self.global_tokens = global_tokens
        self.global_attn_separate = global_attn_separate
        self.global_tokens_spacing = global_tokens_spacing
        self.use_pytorch_sdpa = use_pytorch_sdpa
        if use_pytorch_sdpa_backends is None:
            use_pytorch_sdpa_backends = []
        self.use_pytorch_sdpa_backends = use_pytorch_sdpa_backends
        self.sync_max_audio_length = sync_max_audio_length

        # Setting up the att_context_size
        (
            self.att_context_size_all,
            self.att_context_size,
            self.att_context_probs,
            self.conv_context_size,
        ) = self._calc_context_sizes(
            att_context_style=att_context_style,
            att_context_size=att_context_size,
            att_context_probs=att_context_probs,
            conv_context_size=conv_context_size,
            conv_kernel_size=conv_kernel_size,
        )

        if xscaling:
            self.xscale = math.sqrt(d_model)
        else:
            self.xscale = None

        # Subsampling
        if subsampling_conv_channels == -1:
            subsampling_conv_channels = d_model
        if subsampling and subsampling_factor > 1:
            if subsampling in ['stacking', 'stacking_norm']:
                # stacking_norm has an extra layer norm after stacking comparing to stacking
                self.pre_encode = StackingSubsampling(
                    subsampling_factor=subsampling_factor,
                    feat_in=feat_in,
                    feat_out=d_model,
                    norm=True if subsampling == 'stacking_norm' else False,
                )
            else:
                self.pre_encode = ConvSubsampling(
                    subsampling=subsampling,
                    subsampling_factor=subsampling_factor,
                    feat_in=feat_in,
                    feat_out=d_model,
                    conv_channels=subsampling_conv_channels,
                    subsampling_conv_chunking_factor=subsampling_conv_chunking_factor,
                    activation=nn.ReLU(True),
                    is_causal=causal_downsampling,
                )
        else:
            self.pre_encode = nn.Linear(feat_in, d_model)

        # Reduction
        if reduction and reduction_factor > 1:
            assert reduction_position >= -1 and reduction_position < n_layers
            self.reduction_subsampling = SubsamplingReductionModule(
                reduction=reduction,
                d_model=d_model,
                reduction_factor=reduction_factor,
            )
            self.reduction_position = reduction_position
        else:
            self.reduction_subsampling = None
            self.reduction_position = None

        self._feat_out = d_model

        # Biases for relative positional encoding
        if not untie_biases and self_attention_model == "rel_pos":
            d_head = d_model // n_heads
            pos_bias_u = nn.Parameter(torch.Tensor(n_heads, d_head))
            pos_bias_v = nn.Parameter(torch.Tensor(n_heads, d_head))
            nn.init.zeros_(pos_bias_u)
            nn.init.zeros_(pos_bias_v)
        else:
            pos_bias_u = None
            pos_bias_v = None

        # Positional encodings
        self.pos_emb_max_len = pos_emb_max_len
        if self_attention_model == "rel_pos":
            self.pos_enc = RelPositionalEncoding(
                d_model=d_model,
                dropout_rate=dropout_pre_encoder,
                max_len=pos_emb_max_len,
                xscale=self.xscale,
                dropout_rate_emb=dropout_emb,
            )
        elif self_attention_model == 'rel_pos_local_attn':
            if max(att_context_size) <= 0:
                raise ValueError("When using local attention, context size must be set > 0")
            self.pos_enc = LocalAttRelPositionalEncoding(
                att_context_size=att_context_size,
                d_model=d_model,
                dropout_rate=dropout,
                max_len=pos_emb_max_len,
                xscale=self.xscale,
                dropout_rate_emb=dropout_emb,
            )
        elif self_attention_model == "abs_pos":
            pos_bias_u = None
            pos_bias_v = None
            self.pos_enc = PositionalEncoding(
                d_model=d_model, dropout_rate=dropout_pre_encoder, max_len=pos_emb_max_len, xscale=self.xscale
            )
        else:
            raise ValueError(f"Not valid self_attention_model: '{self_attention_model}'!")

        self.layers = nn.ModuleList()
        for i in range(n_layers):
            layer = ConformerLayer(
                d_model=d_model,
                d_ff=d_ff,
                self_attention_model=self_attention_model,
                global_tokens=global_tokens,
                global_tokens_spacing=global_tokens_spacing,
                global_attn_separate=global_attn_separate,
                n_heads=n_heads,
                conv_kernel_size=conv_kernel_size,
                conv_norm_type=conv_norm_type,
                conv_context_size=self.conv_context_size,
                dropout=dropout,
                dropout_att=dropout_att,
                pos_bias_u=pos_bias_u,
                pos_bias_v=pos_bias_v,
                att_context_size=self.att_context_size,
                use_bias=use_bias,
                use_pytorch_sdpa=self.use_pytorch_sdpa,
                use_pytorch_sdpa_backends=self.use_pytorch_sdpa_backends,
            )
            self.layers.append(layer)

        if feat_out > 0 and feat_out != self._feat_out:
            self.out_proj = nn.Linear(self._feat_out, feat_out)
            self._feat_out = feat_out
        else:
            self.out_proj = None
            self._feat_out = d_model
        self.set_max_audio_length(self.pos_emb_max_len)
        self.use_pad_mask = True

        self.setup_streaming_params()
        self.export_cache_support = False

        self.layer_drop_probs = compute_stochastic_depth_drop_probs(
            len(self.layers), stochastic_depth_drop_prob, stochastic_depth_mode, stochastic_depth_start_layer
        )
        # will be set in self.forward() if defined in AccessMixin config
        self.interctc_capture_at_layers = None

    def forward_for_export(
        self, audio_signal, length, cache_last_channel=None, cache_last_time=None, cache_last_channel_len=None
    ):
        """
        Forward function for model export. Please see `forward()` for more details.
        """
        if cache_last_channel is not None:
            cache_last_channel = cache_last_channel.transpose(0, 1)
            cache_last_time = cache_last_time.transpose(0, 1)

        rets = self.forward_internal(
            audio_signal,
            length,
            cache_last_channel=cache_last_channel,
            cache_last_time=cache_last_time,
            cache_last_channel_len=cache_last_channel_len,
        )
        rets = self.streaming_post_process(rets, keep_all_outputs=False)
        if len(rets) == 2:
            return rets
        elif rets[2] is None and rets[3] is None and rets[4] is None:
            return (rets[0], rets[1])
        else:
            return (
                rets[0],
                rets[1],
                rets[2].transpose(0, 1),
                rets[3].transpose(0, 1),
                rets[4],
            )

    def streaming_post_process(self, rets, keep_all_outputs=True):
        """
        Post-process the output of the forward function for streaming.

        Args:
            rets: The output of the forward function.
            keep_all_outputs: Whether to keep all outputs.
        """
        if len(rets) == 2:
            return rets[0], rets[1], None, None, None

        (encoded, encoded_len, cache_last_channel_next, cache_last_time_next, cache_last_channel_next_len) = rets

        if cache_last_channel_next is not None and self.streaming_cfg.last_channel_cache_size >= 0:
            if self.streaming_cfg.last_channel_cache_size > 0:
                cache_last_channel_next = cache_last_channel_next[
                    :, :, -self.streaming_cfg.last_channel_cache_size :, :
                ]

        if self.streaming_cfg.valid_out_len > 0 and (not keep_all_outputs or self.att_context_style == "regular"):
            encoded = encoded[:, :, : self.streaming_cfg.valid_out_len]
            encoded_len = torch.clamp(encoded_len, max=self.streaming_cfg.valid_out_len)

        return (encoded, encoded_len, cache_last_channel_next, cache_last_time_next, cache_last_channel_next_len)

    @typecheck()
    def forward(
        self,
        audio_signal,
        length,
        cache_last_channel=None,
        cache_last_time=None,
        cache_last_channel_len=None,
        bypass_pre_encode=False,
    ):
        """
        Forward function for the ConformerEncoder accepting an audio signal and its corresponding length.
        The `audio_signal` input supports two formats depending on the `bypass_pre_encode` boolean flag.
        This determines the required format of the input variable `audio_signal`:
        (1) bypass_pre_encode = False (default):
            `audio_signal` must be a tensor containing audio features.
            Shape: (batch, self._feat_in, n_frames)
        (2) bypass_pre_encode = True:
            `audio_signal` must be a tensor containing pre-encoded embeddings.
            Shape: (batch, n_frame, self.d_model)
        """
        if not bypass_pre_encode and audio_signal.shape[-2] != self._feat_in:
            raise ValueError(
                f"If bypass_pre_encode is False, audio_signal should have shape "
                f"(batch, {self._feat_in}, n_frame) but got last dimension {audio_signal.shape[-2]}."
            )
        if bypass_pre_encode and audio_signal.shape[-1] != self.d_model:
            raise ValueError(
                f"If bypass_pre_encode is True, audio_signal should have shape "
                f"(batch, n_frame, {self.d_model}) but got last dimension {audio_signal.shape[-1]}."
            )

        if bypass_pre_encode:
            self.update_max_seq_length(
                seq_length=audio_signal.size(2) * self.subsampling_factor, device=audio_signal.device
            )
        else:
            self.update_max_seq_length(seq_length=audio_signal.size(2), device=audio_signal.device)
        return self.forward_internal(
            audio_signal,
            length,
            cache_last_channel=cache_last_channel,
            cache_last_time=cache_last_time,
            cache_last_channel_len=cache_last_channel_len,
            bypass_pre_encode=bypass_pre_encode,
        )

    def forward_internal(
<<<<<<< HEAD
        self, audio_signal, length, cache_last_channel=None, cache_last_time=None, cache_last_channel_len=None, pre_encode_input=False
=======
        self,
        audio_signal,
        length,
        cache_last_channel=None,
        cache_last_time=None,
        cache_last_channel_len=None,
        bypass_pre_encode=False,
>>>>>>> c87e3746
    ):
        """
        The `audio_signal` input supports two formats depending on the `bypass_pre_encode` boolean flag.
        This determines the required format of the input variable `audio_signal`:
        (1) bypass_pre_encode = False (default):
            `audio_signal` must be a tensor containing audio features.
            Shape: (batch, self._feat_in, n_frames)
        (2) bypass_pre_encode = True:
            `audio_signal` must be a tensor containing pre-encoded embeddings.
            Shape: (batch, n_frame, self.d_model)

        `bypass_pre_encode=True` is used in cases where frame-level, context-independent embeddings are
        needed to be saved or reused (e.g., speaker cache in streaming speaker diarization).
        """
        if length is None:
            length = audio_signal.new_full(
                (audio_signal.size(0),), audio_signal.size(-1), dtype=torch.int64, device=audio_signal.device
            )

        # select a random att_context_size with the distribution specified by att_context_probs during training
        # for non-validation cases like test, validation or inference, it uses the first mode in self.att_context_size
        if self.training and len(self.att_context_size_all) > 1:
            cur_att_context_size = random.choices(self.att_context_size_all, weights=self.att_context_probs)[0]
        else:
            cur_att_context_size = self.att_context_size

        if not bypass_pre_encode:
            audio_signal = torch.transpose(audio_signal, 1, 2)

            if isinstance(self.pre_encode, nn.Linear):
                audio_signal = self.pre_encode(audio_signal)
            else:
                audio_signal, length = self.pre_encode(x=audio_signal, lengths=length)
                length = length.to(torch.int64)
                # `self.streaming_cfg` is set by setup_streaming_cfg(), called in the init
                if self.streaming_cfg.drop_extra_pre_encoded > 0 and cache_last_channel is not None:
                    audio_signal = audio_signal[:, self.streaming_cfg.drop_extra_pre_encoded :, :]
                    length = (length - self.streaming_cfg.drop_extra_pre_encoded).clamp(min=0)

            if self.reduction_position is not None and cache_last_channel is not None:
                raise ValueError("Caching with reduction feature is not supported yet!")

        max_audio_length = audio_signal.size(1)
        if cache_last_channel is not None:
            cache_len = self.streaming_cfg.last_channel_cache_size
            cache_keep_size = max_audio_length - self.streaming_cfg.cache_drop_size
            max_audio_length = max_audio_length + cache_len
            padding_length = length + cache_len
            offset = torch.neg(cache_last_channel_len) + cache_len
        else:
            padding_length = length
            cache_last_channel_next = None
            cache_len = 0
            offset = None

        audio_signal, pos_emb = self.pos_enc(x=audio_signal, cache_len=cache_len)

        # Create the self-attention and padding masks
        pad_mask, att_mask = self._create_masks(
            att_context_size=cur_att_context_size,
            padding_length=padding_length,
            max_audio_length=max_audio_length,
            offset=offset,
            device=audio_signal.device,
        )

        if cache_last_channel is not None:
            pad_mask = pad_mask[:, cache_len:]
            if att_mask is not None:
                att_mask = att_mask[:, cache_len:]
            # Convert caches from the tensor to list
            cache_last_time_next = []
            cache_last_channel_next = []

        for lth, (drop_prob, layer) in enumerate(zip(self.layer_drop_probs, self.layers)):
            original_signal = audio_signal
            if cache_last_channel is not None:
                cache_last_channel_cur = cache_last_channel[lth]
                cache_last_time_cur = cache_last_time[lth]
            else:
                cache_last_channel_cur = None
                cache_last_time_cur = None
            audio_signal = layer(
                x=audio_signal,
                att_mask=att_mask,
                pos_emb=pos_emb,
                pad_mask=pad_mask,
                cache_last_channel=cache_last_channel_cur,
                cache_last_time=cache_last_time_cur,
            )

            if cache_last_channel_cur is not None:
                (audio_signal, cache_last_channel_cur, cache_last_time_cur) = audio_signal
                cache_last_channel_next.append(cache_last_channel_cur)
                cache_last_time_next.append(cache_last_time_cur)

            # applying stochastic depth logic from https://arxiv.org/abs/2102.03216
            if self.training and drop_prob > 0.0:
                should_drop = torch.rand(1) < drop_prob
                # adjusting to match expectation
                if should_drop:
                    # that's not efficient, but it's hard to implement distributed
                    # version of dropping layers without deadlock or random seed meddling
                    # so multiplying the signal by 0 to ensure all weights get gradients
                    audio_signal = audio_signal * 0.0 + original_signal
                else:
                    # not doing this operation if drop prob is 0 as it's identity in that case
                    audio_signal = (audio_signal - original_signal) / (1.0 - drop_prob) + original_signal

            if self.reduction_position == lth:
                audio_signal, length = self.reduction_subsampling(x=audio_signal, lengths=length)
                max_audio_length = audio_signal.size(1)
                # Don't update the audio_signal here because then it will again scale the audio_signal
                # and cause an increase in the WER
                _, pos_emb = self.pos_enc(x=audio_signal, cache_len=cache_len)
                pad_mask, att_mask = self._create_masks(
                    att_context_size=cur_att_context_size,
                    padding_length=length,
                    max_audio_length=max_audio_length,
                    offset=offset,
                    device=audio_signal.device,
                )

            # saving tensors if required for interctc loss
            if self.is_access_enabled(getattr(self, "model_guid", None)):
                if self.interctc_capture_at_layers is None:
                    self.interctc_capture_at_layers = self.access_cfg.get('interctc', {}).get('capture_layers', [])
                if lth in self.interctc_capture_at_layers:
                    lth_audio_signal = audio_signal
                    if self.out_proj is not None:
                        lth_audio_signal = self.out_proj(audio_signal)
                    # shape is the same as the shape of audio_signal output, i.e. [B, D, T]
                    self.register_accessible_tensor(
                        name=f'interctc/layer_output_{lth}', tensor=torch.transpose(lth_audio_signal, 1, 2)
                    )
                    self.register_accessible_tensor(name=f'interctc/layer_length_{lth}', tensor=length)

        if self.out_proj is not None:
            audio_signal = self.out_proj(audio_signal)

        # Reduction
        if self.reduction_position == -1:
            audio_signal, length = self.reduction_subsampling(x=audio_signal, lengths=length)

        audio_signal = torch.transpose(audio_signal, 1, 2)
        length = length.to(dtype=torch.int64)

        if cache_last_channel is not None:
            cache_last_channel_next = torch.stack(cache_last_channel_next, dim=0)
            cache_last_time_next = torch.stack(cache_last_time_next, dim=0)
            return (
                audio_signal,
                length,
                cache_last_channel_next,
                cache_last_time_next,
                torch.clamp(cache_last_channel_len + cache_keep_size, max=cache_len),
            )
        else:
            return audio_signal, length

    def update_max_seq_length(self, seq_length: int, device):
        """
        Updates the maximum sequence length for the model.

        Args:
            seq_length (int): New maximum sequence length.
            device (torch.device): Device to use for computations.
        """
        # Find global max audio length across all nodes
        if self.sync_max_audio_length and torch.distributed.is_initialized():
            global_max_len = torch.tensor([seq_length], dtype=torch.float32, device=device)

            # Update across all ranks in the distributed system
            torch.distributed.all_reduce(global_max_len, op=torch.distributed.ReduceOp.MAX)

            seq_length = global_max_len.int().item()

        if seq_length > self.max_audio_length:
            self.set_max_audio_length(seq_length)

    def set_max_audio_length(self, max_audio_length):
        """
        Sets maximum input length.
        Pre-calculates internal seq_range mask.

        Args:
            max_audio_length (int): New maximum sequence length.
        """
        self.max_audio_length = max_audio_length
        device = next(self.parameters()).device
        dtype = next(self.parameters()).dtype
        self.pos_enc.extend_pe(max_audio_length, device, dtype)

    def _create_masks(self, att_context_size, padding_length, max_audio_length, offset, device):
        if self.self_attention_model != "rel_pos_local_attn":
            att_mask = torch.ones(1, max_audio_length, max_audio_length, dtype=torch.bool, device=device)

            if self.att_context_style == "regular":
                if att_context_size[0] >= 0:
                    att_mask = att_mask.triu(diagonal=-att_context_size[0])
                if att_context_size[1] >= 0:
                    att_mask = att_mask.tril(diagonal=att_context_size[1])
            elif self.att_context_style == "chunked_limited":
                # When right context is unlimited, just the left side of the masking need to get updated
                if att_context_size[1] == -1:
                    if att_context_size[0] >= 0:
                        att_mask = att_mask.triu(diagonal=-att_context_size[0])
                else:
                    chunk_size = att_context_size[1] + 1
                    # left_chunks_num specifies the number of chunks to be visible by each chunk on the left side
                    if att_context_size[0] >= 0:
                        left_chunks_num = att_context_size[0] // chunk_size
                    else:
                        left_chunks_num = 10000

                    chunk_idx = torch.arange(0, max_audio_length, dtype=torch.int, device=att_mask.device)
                    chunk_idx = torch.div(chunk_idx, chunk_size, rounding_mode="trunc")
                    diff_chunks = chunk_idx.unsqueeze(1) - chunk_idx.unsqueeze(0)
                    chunked_limited_mask = torch.logical_and(
                        torch.le(diff_chunks, left_chunks_num), torch.ge(diff_chunks, 0)
                    )
                    att_mask = torch.logical_and(att_mask, chunked_limited_mask.unsqueeze(0))
        else:
            att_mask = None

        # pad_mask is the masking to be used to ignore paddings
        pad_mask = torch.arange(0, max_audio_length, device=device).expand(
            padding_length.size(0), -1
        ) < padding_length.unsqueeze(-1)

        if offset is not None:
            pad_mask_off = torch.arange(0, max_audio_length, device=device).expand(
                padding_length.size(0), -1
            ) >= offset.unsqueeze(-1)
            pad_mask = pad_mask_off.logical_and(pad_mask)

        if att_mask is not None:
            # pad_mask_for_att_mask is the mask which helps to ignore paddings
            pad_mask_for_att_mask = pad_mask.unsqueeze(1).repeat([1, max_audio_length, 1])
            pad_mask_for_att_mask = torch.logical_and(pad_mask_for_att_mask, pad_mask_for_att_mask.transpose(1, 2))
            # att_mask is the masking to be used by the MHA layers to ignore the tokens not supposed to be visible
            att_mask = att_mask[:, :max_audio_length, :max_audio_length]
            # paddings should also get ignored, so pad_mask_for_att_mask is used to ignore their corresponding scores
            att_mask = torch.logical_and(pad_mask_for_att_mask, att_mask.to(pad_mask_for_att_mask.device))
            att_mask = ~att_mask

        pad_mask = ~pad_mask
        return pad_mask, att_mask

    def enable_pad_mask(self, on=True):
        """
        Enables or disables the pad mask and assign the boolean state `on`.

        Returns:
            mask (bool): The current state of the pad mask.
        """
        # On inference, user may choose to disable pad mask
        mask = self.use_pad_mask
        self.use_pad_mask = on
        return mask

    def _calc_context_sizes(
        self, att_context_size, att_context_probs, att_context_style, conv_context_size, conv_kernel_size
    ):
        # convert att_context_size to a standard list of lists
        if att_context_size:
            att_context_size_all = list(att_context_size)
            if isinstance(att_context_size_all[0], int):
                att_context_size_all = [att_context_size_all]
            for i, att_cs in enumerate(att_context_size_all):
                if isinstance(att_cs, ListConfig):
                    att_context_size_all[i] = list(att_cs)
                if att_context_style == "chunked_limited":
                    if att_cs[0] > 0 and att_cs[0] % (att_cs[1] + 1) > 0:
                        raise ValueError(f"att_context_size[{i}][0] % (att_context_size[{i}][1] + 1) should be zero!")
                    if att_cs[1] < 0 and len(att_context_size_all) <= 1:
                        raise ValueError(
                            f"Right context (att_context_size[{i}][1]) can not be unlimited for chunked_limited style!"
                        )
        else:
            att_context_size_all = [[-1, -1]]

        if att_context_probs:
            if len(att_context_probs) != len(att_context_size_all):
                raise ValueError("The size of the att_context_probs should be the same as att_context_size.")
            att_context_probs = list(att_context_probs)
            if sum(att_context_probs) != 1:
                raise ValueError(
                    "The sum of numbers in att_context_probs should be equal to one to be a distribution."
                )
        else:
            att_context_probs = [1.0 / len(att_context_size_all)] * len(att_context_size_all)

        if conv_context_size is not None:
            if isinstance(conv_context_size, ListConfig):
                conv_context_size = list(conv_context_size)
            if not isinstance(conv_context_size, list) and not isinstance(conv_context_size, str):
                raise ValueError(
                    "Invalid conv_context_size! It should be the string 'causal' or a list of two integers."
                )
            if conv_context_size == "causal":
                conv_context_size = [conv_kernel_size - 1, 0]
            else:
                if conv_context_size[0] + conv_context_size[1] + 1 != conv_kernel_size:
                    raise ValueError(f"Invalid conv_context_size: {self.conv_context_size}!")
        else:
            conv_context_size = [(conv_kernel_size - 1) // 2, (conv_kernel_size - 1) // 2]
        return att_context_size_all, att_context_size_all[0], att_context_probs, conv_context_size

    def set_default_att_context_size(self, att_context_size):
        """
        Sets the default attention context size from `att_context_size` argument.

        Args:
            att_context_size (list): The attention context size to be set.
        """
        if att_context_size not in self.att_context_size_all:
            logging.warning(
                f"att_context_size={att_context_size} is not among the list of the supported "
                f"look-aheads: {self.att_context_size_all}"
            )
        if att_context_size is not None:
            self.att_context_size = att_context_size

        self.setup_streaming_params()

    def setup_streaming_params(
        self,
        chunk_size: int = None,
        shift_size: int = None,
        left_chunks: int = None,
        att_context_size: list = None,
        max_context: int = 10000,
    ):
        """
        This function sets the needed values and parameters to perform streaming.
        The configuration would be stored in self.streaming_cfg.
        The streaming configuration is needed to simulate streaming inference.

        Args:
            chunk_size (int): overrides the chunk size
            shift_size (int): overrides the shift size for chunks
            left_chunks (int): overrides the number of left chunks visible to each chunk
            max_context (int): the value used for the cache size of last_channel layers
                               if left context is set to infinity (-1)
                               Defaults to -1 (means feat_out is d_model)
        """
        streaming_cfg = CacheAwareStreamingConfig()

        # When att_context_size is not specified, it uses the default_att_context_size
        if att_context_size is None:
            att_context_size = self.att_context_size

        if chunk_size is not None:
            if chunk_size < 1:
                raise ValueError("chunk_size needs to be a number larger or equal to one.")
            lookahead_steps = chunk_size - 1
            streaming_cfg.cache_drop_size = chunk_size - shift_size
        elif self.att_context_style == "chunked_limited":
            lookahead_steps = att_context_size[1]
            streaming_cfg.cache_drop_size = 0
        elif self.att_context_style == "regular":
            lookahead_steps = att_context_size[1] * self.n_layers + self.conv_context_size[1] * self.n_layers
            streaming_cfg.cache_drop_size = lookahead_steps
        else:
            streaming_cfg.cache_drop_size = 0
            lookahead_steps = None

        if chunk_size is None:
            streaming_cfg.last_channel_cache_size = att_context_size[0] if att_context_size[0] >= 0 else max_context
        else:
            if left_chunks is None:
                streaming_cfg.last_channel_cache_size = (
                    att_context_size[0] if att_context_size[0] >= 0 else max_context
                )
                logging.warning(
                    f"left_chunks is not set. Setting it to default: {streaming_cfg.last_channel_cache_size}."
                )
            else:
                streaming_cfg.last_channel_cache_size = left_chunks * chunk_size

        if hasattr(self.pre_encode, "get_sampling_frames"):
            sampling_frames = self.pre_encode.get_sampling_frames()
        else:
            sampling_frames = 0

        if isinstance(sampling_frames, list):
            streaming_cfg.chunk_size = [
                sampling_frames[0] + self.subsampling_factor * lookahead_steps,
                sampling_frames[1] + self.subsampling_factor * lookahead_steps,
            ]
        else:
            streaming_cfg.chunk_size = sampling_frames * (1 + lookahead_steps)

        if isinstance(sampling_frames, list):
            streaming_cfg.shift_size = [
                sampling_frames[0] + sampling_frames[1] * (lookahead_steps - streaming_cfg.cache_drop_size),
                sampling_frames[1] + sampling_frames[1] * (lookahead_steps - streaming_cfg.cache_drop_size),
            ]
        else:
            streaming_cfg.shift_size = sampling_frames * (1 + lookahead_steps - streaming_cfg.cache_drop_size)

        if isinstance(streaming_cfg.shift_size, list):
            streaming_cfg.valid_out_len = (
                streaming_cfg.shift_size[1] - sampling_frames[1]
            ) // self.subsampling_factor + 1
        else:
            streaming_cfg.valid_out_len = streaming_cfg.shift_size // self.subsampling_factor

        if hasattr(self.pre_encode, "get_streaming_cache_size"):
            streaming_cfg.pre_encode_cache_size = self.pre_encode.get_streaming_cache_size()
        else:
            streaming_cfg.pre_encode_cache_size = 0

        if isinstance(streaming_cfg.pre_encode_cache_size, list):
            if streaming_cfg.pre_encode_cache_size[1] >= 1:
                streaming_cfg.drop_extra_pre_encoded = (
                    1 + (streaming_cfg.pre_encode_cache_size[1] - 1) // self.subsampling_factor
                )
            else:
                streaming_cfg.drop_extra_pre_encoded = 0
        else:
            streaming_cfg.drop_extra_pre_encoded = streaming_cfg.pre_encode_cache_size // self.subsampling_factor

        for m in self.layers.modules():
            if hasattr(m, "_max_cache_len"):
                if isinstance(m, MultiHeadAttention):
                    m.cache_drop_size = streaming_cfg.cache_drop_size
                if isinstance(m, CausalConv1D):
                    m.cache_drop_size = streaming_cfg.cache_drop_size

        self.streaming_cfg = streaming_cfg

    def get_initial_cache_state(self, batch_size=1, dtype=torch.float32, device=None, max_dim=0):
        if device is None:
            device = next(self.parameters()).device
        if max_dim > 0:
            create_tensor = torch.randn
        else:
            create_tensor = torch.zeros
        last_time_cache_size = self.conv_context_size[0]
        cache_last_channel = create_tensor(
            (
                len(self.layers),
                batch_size,
                self.streaming_cfg.last_channel_cache_size,
                self.d_model,
            ),
            device=device,
            dtype=dtype,
        )
        cache_last_time = create_tensor(
            (len(self.layers), batch_size, self.d_model, last_time_cache_size),
            device=device,
            dtype=dtype,
        )
        if max_dim > 0:
            cache_last_channel_len = torch.randint(
                0,
                min(max_dim, self.streaming_cfg.last_channel_cache_size),
                (batch_size,),
                device=device,
                dtype=torch.int64,
            )
            for i in range(batch_size):
                cache_last_channel[:, i, cache_last_channel_len[i] :, :] = 0
                # what is the right rule to zero out cache_last_time?
                if cache_last_channel_len[i] == 0:
                    cache_last_time[:, i, :, :] = 0
        else:
            cache_last_channel_len = torch.zeros(batch_size, device=device, dtype=torch.int64)
        return cache_last_channel, cache_last_time, cache_last_channel_len

    def change_attention_model(
        self,
        self_attention_model: str = None,
        att_context_size: List[int] = None,
        update_config: bool = True,
        device: torch.device = None,
    ):
        """
        Update the self_attention_model which changes the positional encoding and attention layers.

        Args:
            self_attention_model (str): type of the attention layer and positional encoding

                'rel_pos':
                    relative positional embedding and Transformer-XL

                'rel_pos_local_attn':
                    relative positional embedding and Transformer-XL with local attention using
                    overlapping windows. Attention context is determined by att_context_size parameter.

                'abs_pos':
                    absolute positional embedding and Transformer

                If None is provided, the self_attention_model isn't changed. Defaults to None.
            att_context_size (List[int]): List of 2 ints corresponding to left and right attention context sizes,
                or None to keep as it is. Defaults to None.
            update_config (bool): Whether to update the config or not with the new attention model.
                Defaults to True.
            device (torch.device): If provided, new layers will be moved to the device.
                Defaults to None.
        """

        if att_context_size:
            att_context_size = list(att_context_size)
        else:
            att_context_size = self.att_context_size

        if self_attention_model is None:
            self_attention_model = self.self_attention_model

        if self_attention_model == 'rel_pos_local_attn' and max(att_context_size) <= 0:
            raise ValueError("When using local attention, context size must be set > 0")

        if self_attention_model == "rel_pos":
            new_pos_enc = RelPositionalEncoding(
                d_model=self._cfg.d_model,
                dropout_rate=self._cfg.dropout,
                max_len=self._cfg.pos_emb_max_len,
                xscale=self.xscale,
                dropout_rate_emb=self._cfg.dropout_emb,
            )
        elif self_attention_model == 'rel_pos_local_attn':
            new_pos_enc = LocalAttRelPositionalEncoding(
                att_context_size=att_context_size,
                d_model=self._cfg.d_model,
                dropout_rate=self._cfg.dropout,
                max_len=self._cfg.pos_emb_max_len,
                xscale=self.xscale,
                dropout_rate_emb=self._cfg.dropout_emb,
            )
        elif self_attention_model == "abs_pos":
            new_pos_enc = PositionalEncoding(
                d_model=self._cfg.d_model,
                dropout_rate=self._cfg.dropout,
                max_len=self._cfg.pos_emb_max_len,
                xscale=self.xscale,
            )
        else:
            raise ValueError(f"Not valid self_attention_model: '{self_attention_model}'!")

        if device is not None:
            new_pos_enc = new_pos_enc.to(device=device)
        del self.pos_enc
        self.pos_enc = new_pos_enc
        self.self_attention_model = self_attention_model
        self.att_context_size = att_context_size
        self.set_max_audio_length(self.pos_emb_max_len)

        for _, m in self.named_modules():
            if type(m) == ConformerLayer:
                if self_attention_model == 'rel_pos':
                    new_attn = RelPositionMultiHeadAttention(
                        n_head=self._cfg.n_heads,
                        n_feat=self._cfg.d_model,
                        dropout_rate=self._cfg.dropout_att,
                        max_cache_len=att_context_size[0],
                        pos_bias_u=None,
                        pos_bias_v=None,
                        use_pytorch_sdpa=self.use_pytorch_sdpa,
                        use_pytorch_sdpa_backends=self.use_pytorch_sdpa_backends,
                    )
                elif self_attention_model == 'rel_pos_local_attn':
                    new_attn = RelPositionMultiHeadAttentionLongformer(
                        n_head=self._cfg.n_heads,
                        n_feat=self._cfg.d_model,
                        dropout_rate=self._cfg.dropout_att,
                        max_cache_len=att_context_size[0],
                        att_context_size=att_context_size,
                        pos_bias_u=None,
                        pos_bias_v=None,
                        use_pytorch_sdpa=self.use_pytorch_sdpa,
                        use_pytorch_sdpa_backends=self.use_pytorch_sdpa_backends,
                    )
                elif self_attention_model == 'abs_pos':
                    new_attn = MultiHeadAttention(
                        n_head=self._cfg.n_heads,
                        n_feat=self._cfg.d_model,
                        dropout_rate=self._cfg.dropout_att,
                        max_cache_len=att_context_size[0],
                        use_pytorch_sdpa=self.use_pytorch_sdpa,
                        use_pytorch_sdpa_backends=self.use_pytorch_sdpa_backends,
                    )
                else:
                    raise ValueError(
                        f"'{self_attention_model}' is not not a valid value for 'self_attention_model', "
                        f"valid values can be from ['rel_pos', 'rel_pos_local_attn', 'abs_pos']"
                    )
                if device is not None:
                    new_attn = new_attn.to(device=device)
                new_attn.load_state_dict(m.self_attn.state_dict(), strict=False)
                del m.self_attn
                m.self_attn = new_attn
                m.self_attention_model = self_attention_model

        if update_config:
            with open_dict(self._cfg):
                self._cfg.self_attention_model = self_attention_model
                self._cfg.att_context_size = att_context_size

    def change_subsampling_conv_chunking_factor(self, subsampling_conv_chunking_factor: int):
        """
        Update the conv_chunking_factor (int)
        Default is 1 (auto)
        Set it to -1 (disabled) or to a specific value (power of 2) if you OOM in the conv subsampling layers


        Args:
            subsampling_conv_chunking_factor (int)
        """

        if not hasattr(self.pre_encode, "change_subsampling_conv_chunking_factor"):
            logging.info("Model pre_encoder doesn't have a change_subsampling_conv_chunking_factor method ")
            return

        self.pre_encode.change_subsampling_conv_chunking_factor(
            subsampling_conv_chunking_factor=subsampling_conv_chunking_factor
        )


class ConformerEncoderAdapter(ConformerEncoder, adapter_mixins.AdapterModuleMixin):
    """This class inherits from ConformerEncoder and wraps the adapter mixin class."""

    # Higher level forwarding
    def add_adapter(self, name: str, cfg: dict):
        cfg = self._update_adapter_cfg_input_dim(cfg)
        for conformer_layer in self.layers:  # type: adapter_mixins.AdapterModuleMixin
            conformer_layer.add_adapter(name, cfg)

    def is_adapter_available(self) -> bool:
        return any([conformer_layer.is_adapter_available() for conformer_layer in self.layers])

    def set_enabled_adapters(self, name: Optional[str] = None, enabled: bool = True):
        for conformer_layer in self.layers:  # type: adapter_mixins.AdapterModuleMixin
            conformer_layer.set_enabled_adapters(name=name, enabled=enabled)

    def get_enabled_adapters(self) -> List[str]:
        names = set([])
        for conformer_layer in self.layers:  # type: adapter_mixins.AdapterModuleMixin
            names.update(conformer_layer.get_enabled_adapters())

        names = sorted(list(names))
        return names

    def _update_adapter_cfg_input_dim(self, cfg: DictConfig):
        cfg = adapter_utils.update_adapter_cfg_input_dim(self, cfg, module_dim=self.d_model)
        return cfg

    def get_accepted_adapter_types(
        self,
    ) -> Set[type]:
        types = super().get_accepted_adapter_types()

        if len(types) == 0:
            self.set_accepted_adapter_types(
                [
                    adapter_utils.LINEAR_ADAPTER_CLASSPATH,
                    adapter_utils.MHA_ADAPTER_CLASSPATH,
                    adapter_utils.RELMHA_ADAPTER_CLASSPATH,
                ]
            )
            types = self.get_accepted_adapter_types()
        return types


class ConformerMultiLayerFeatureExtractor(NeuralModule, Exportable, AccessMixin):
    """
    A wrapper module that extracts features from multiple layers of a ConformerEncoder,
    by reusing existing mechanisim for interctc loss.
    To use it, set `layer_idx_list` to  specify the indices of layers to extract from.
    Also, you can specify an `aggretator` module to aggregate the features from different layers,
    default not aggregating.
    """

    def __init__(
        self,
        encoder: ConformerEncoder,
        layer_idx_list: List[int],
        aggregator: NeuralModule = None,
        detach: bool = False,
        convert_to_cpu: bool = False,
    ):
        super().__init__()
        self.encoder = encoder
        self.layer_idx_list = [int(lyr_idx) for lyr_idx in layer_idx_list]
        for x in self.layer_idx_list:
            if x < 0 or x >= len(encoder.layers):
                raise ValueError(f"layer index {x} out of range [0, {len(encoder.layers)})")
        self.enc_access_cfg = {
            "interctc": {
                "capture_layers": self.layer_idx_list,
            },
            "detach": detach,
            "convert_to_cpu": convert_to_cpu,
        }
        self.aggregator = aggregator

    def forward(
        self, audio_signal, length, cache_last_channel=None, cache_last_time=None, cache_last_channel_len=None
    ) -> Tuple[torch.Tensor, torch.Tensor]:
        # pylint: disable=missing-function-docstring
        old_access_flag = self.is_access_enabled(guid=getattr(self, "model_guid", None))
        self.update_access_cfg(self.enc_access_cfg, guid=getattr(self, "model_guid", None))
        self.set_access_enabled(access_enabled=True, guid=getattr(self, "model_guid", None))

        _ = self.encoder(
            audio_signal=audio_signal,
            length=length,
            cache_last_channel=cache_last_channel,
            cache_last_time=cache_last_time,
            cache_last_channel_len=cache_last_channel_len,
        )

        # Chunk of code adapted from ConformerEncoder.forward_internal()
        total_registry = {}
        for module_registry in self.get_module_registry(self.encoder).values():
            for key in module_registry:
                if key.startswith("interctc/") and key in total_registry:
                    raise RuntimeError(f"layer {key} has been logged multiple times!")
            total_registry.update(module_registry)

        encoded_list = []
        encoded_len_list = []
        for layer_idx in self.layer_idx_list:
            try:
                layer_outputs = total_registry[f"interctc/layer_output_{layer_idx}"]
                layer_lengths = total_registry[f"interctc/layer_length_{layer_idx}"]
            except KeyError:
                raise RuntimeError(
                    f"Intermediate layer {layer_idx} was not captured! "
                    "Check the layer index and the number of ConformerEncoder layers."
                )
            if len(layer_outputs) > 1 or len(layer_lengths) > 1:
                raise RuntimeError("Make sure encoder.forward is called exactly one time")
            encoded_list.append(layer_outputs[0])  # [B, D, T]
            encoded_len_list.append(layer_lengths[0])  # [B]

        self.encoder.reset_registry()
        self.set_access_enabled(access_enabled=old_access_flag, guid=getattr(self, "model_guid", None))
        # End of the adapted chunk

        if self.aggregator is not None:
            return self.aggregator(encoded_list, encoded_len_list)  # Tensor[B,D*L,T], Tensor[B]
        else:
            return encoded_list, encoded_len_list  # List[Tensor[B,D,T]], List[Tensor[B]]


# Register any additional information
if adapter_mixins.get_registered_adapter(ConformerEncoder) is None:
    adapter_mixins.register_adapter(base_class=ConformerEncoder, adapter_class=ConformerEncoderAdapter)


@dataclass
class ConformerChangeConfig:
    """
    Change self_attention_model for Conformer.

    Options:
     'rel_pos': relative positional embedding and Transformer-XL
     'rel_pos_local_attn': relative positional embedding and Transformer-XL with local attention using
      overlapping chunks. Attention context is determined by att_context_size parameter.
     'abs_pos': absolute positional embedding and Transformer
    """

    # If None is provided, self_attention_model is not changed.
    self_attention_model: Optional[str] = None

    # Change the attention context size by providing 2 integers,
    # corresponding to left and right context, or -1 for full context.
    # If None is provided, the attention context size isn't changed.
    att_context_size: Optional[List[int]] = None<|MERGE_RESOLUTION|>--- conflicted
+++ resolved
@@ -593,9 +593,6 @@
         )
 
     def forward_internal(
-<<<<<<< HEAD
-        self, audio_signal, length, cache_last_channel=None, cache_last_time=None, cache_last_channel_len=None, pre_encode_input=False
-=======
         self,
         audio_signal,
         length,
@@ -603,7 +600,6 @@
         cache_last_time=None,
         cache_last_channel_len=None,
         bypass_pre_encode=False,
->>>>>>> c87e3746
     ):
         """
         The `audio_signal` input supports two formats depending on the `bypass_pre_encode` boolean flag.

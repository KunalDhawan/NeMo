--- conflicted
+++ resolved
@@ -50,15 +50,9 @@
     AcousticEncodedRepresentation,
     ChannelType,
     LengthsType,
-<<<<<<< HEAD
-    NeuralType,
-    SpectrogramType,
-    LogitsType,
-=======
     LogitsType,
     NeuralType,
     SpectrogramType,
->>>>>>> bf9f7b77
 )
 from nemo.utils import logging
 
@@ -557,21 +551,12 @@
         cache_last_channel=None,
         cache_last_time=None,
         cache_last_channel_len=None,
-<<<<<<< HEAD
-        pre_encode_input=False
-=======
         pre_encode_input=False,
->>>>>>> bf9f7b77
     ):
         # pylint: disable=missing-function-docstring
         if pre_encode_input:
             self.update_max_seq_length(
-<<<<<<< HEAD
-                seq_length=audio_signal.size(2) * self.subsampling_factor,
-                device=audio_signal.device
-=======
                 seq_length=audio_signal.size(2) * self.subsampling_factor, device=audio_signal.device
->>>>>>> bf9f7b77
             )
         else:
             self.update_max_seq_length(seq_length=audio_signal.size(2), device=audio_signal.device)

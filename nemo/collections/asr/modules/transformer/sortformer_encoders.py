# Copyright (c) 2020, NVIDIA CORPORATION.  All rights reserved.
#
# Licensed under the Apache License, Version 2.0 (the "License");
# you may not use this file except in compliance with the License.
# You may obtain a copy of the License at
#
#     http://www.apache.org/licenses/LICENSE-2.0
#
# Unless required by applicable law or agreed to in writing, software
# distributed under the License is distributed on an "AS IS" BASIS,
# WITHOUT WARRANTIES OR CONDITIONS OF ANY KIND, either express or implied.
# See the License for the specific language governing permissions and
# limitations under the License.

import copy

import torch
import torch.nn as nn
import torch.nn.functional as F
from torch.nn.functional import gelu
<<<<<<< HEAD
from nemo.collections.asr.modules.transformer.transformer_modules import PositionWiseFF
=======
from nemo.collections.asr.modules.transformer.transformer_modules import PositionWiseFF, RotaryEmbedding
>>>>>>> 3ceb59a9
from nemo.collections.common.parts import form_attention_mask
import math

__all__ = ["SortformerEncoder"]



class MultiHeadAttention(nn.Module):
    """
    Multi-head scaled dot-product attention layer.

    Args:
        hidden_size: size of the embeddings in the model, also known as d_model
        num_attention_heads: number of heads in multi-head attention
        attn_score_dropout: probability of dropout applied to attention scores
        attn_layer_dropout: probability of dropout applied to the output of the
            whole layer, but before layer normalization
    """

    def __init__(self, hidden_size, num_attention_heads, attn_score_dropout=0.0, attn_layer_dropout=0.0):
        super().__init__()
        if hidden_size % num_attention_heads != 0:
            raise ValueError(
                "The hidden size (%d) is not a multiple of the number "
                "of attention heads (%d)" % (hidden_size, num_attention_heads)
            )
        self.hidden_size = hidden_size
        self.num_attention_heads = num_attention_heads
        self.attn_head_size = int(hidden_size / num_attention_heads)
        self.attn_scale = math.sqrt(math.sqrt(self.attn_head_size))

        self.query_net = nn.Linear(hidden_size, hidden_size)
        self.key_net = nn.Linear(hidden_size, hidden_size)
        self.value_net = nn.Linear(hidden_size, hidden_size)
        self.out_projection = nn.Linear(hidden_size, hidden_size)

        self.attn_dropout = nn.Dropout(attn_score_dropout)
        self.layer_dropout = nn.Dropout(attn_layer_dropout)

    def transpose_for_scores(self, x):
        new_x_shape = x.size()[:-1] + (self.num_attention_heads, self.attn_head_size)
        x = x.view(*new_x_shape)
        return x.permute(0, 2, 1, 3)

    def forward(self, queries, keys, values, attention_mask):

        # attention_mask is needed to hide the tokens which correspond to [PAD]
        # in the case of BERT, or to hide the future tokens in the case of
        # vanilla language modeling and translation
        query = self.query_net(queries)
        key = self.key_net(keys)
        value = self.value_net(values)
        query = self.transpose_for_scores(query) / self.attn_scale
        key = self.transpose_for_scores(key) / self.attn_scale
        value = self.transpose_for_scores(value)

        # for numerical stability we pre-divide query and key by sqrt(sqrt(d))
        attention_scores = torch.matmul(query, key.transpose(-1, -2))
        if attention_mask is not None:
            attention_scores = attention_scores + attention_mask.to(attention_scores.dtype)
        attention_probs = torch.softmax(attention_scores, dim=-1)
        attention_probs = self.attn_dropout(attention_probs)

        context = torch.matmul(attention_probs, value)
        context = context.permute(0, 2, 1, 3).contiguous()
        new_context_shape = context.size()[:-2] + (self.hidden_size,)
        context = context.view(*new_context_shape)

        # output projection
        output_states = self.out_projection(context)
        output_states = self.layer_dropout(output_states)
        return output_states


class MultiHeadAttentionWithScores(nn.Module):
    """
    Multi-head scaled dot-product attention layer.

    Args:
        hidden_size: size of the embeddings in the model, also known as d_model
        num_attention_heads: number of heads in multi-head attention
        attn_score_dropout: probability of dropout applied to attention scores
        attn_layer_dropout: probability of dropout applied to the output of the
            whole layer, but before layer normalization
    """

    def __init__(self, hidden_size, num_attention_heads, attn_score_dropout=0.0, attn_layer_dropout=0.0):
        super().__init__()
        if hidden_size % num_attention_heads != 0:
            raise ValueError(
                "The hidden size (%d) is not a multiple of the number "
                "of attention heads (%d)" % (hidden_size, num_attention_heads)
            )
        self.hidden_size = hidden_size
        self.num_attention_heads = num_attention_heads
        self.attn_head_size = int(hidden_size / num_attention_heads)
        self.attn_scale = math.sqrt(math.sqrt(self.attn_head_size))

        self.query_net = nn.Linear(hidden_size, hidden_size)
        self.key_net = nn.Linear(hidden_size, hidden_size)
        self.value_net = nn.Linear(hidden_size, hidden_size)
        self.out_projection = nn.Linear(hidden_size, hidden_size)

        self.attn_dropout = nn.Dropout(attn_score_dropout)
        self.layer_dropout = nn.Dropout(attn_layer_dropout)

    def transpose_for_scores(self, x):
        new_x_shape = x.size()[:-1] + (self.num_attention_heads, self.attn_head_size)
        x = x.view(*new_x_shape)
        return x.permute(0, 2, 1, 3)

    def forward(self, queries, keys, values, attention_mask):

        # attention_mask is needed to hide the tokens which correspond to [PAD]
        # in the case of BERT, or to hide the future tokens in the case of
        # vanilla language modeling and translation
        query = self.query_net(queries)
        key = self.key_net(keys)
        value = self.value_net(values)
        query = self.transpose_for_scores(query) / self.attn_scale
        key = self.transpose_for_scores(key) / self.attn_scale
        value = self.transpose_for_scores(value)

        # for numerical stability we pre-divide query and key by sqrt(sqrt(d))
        attention_scores = torch.matmul(query, key.transpose(-1, -2))
        if attention_mask is not None:
            attention_scores = attention_scores + attention_mask.to(attention_scores.dtype)
        attention_probs = torch.softmax(attention_scores, dim=-1)
        attention_probs = self.attn_dropout(attention_probs)

        context = torch.matmul(attention_probs, value)
        context = context.permute(0, 2, 1, 3).contiguous()
        new_context_shape = context.size()[:-2] + (self.hidden_size,)
        context = context.view(*new_context_shape)

        # output projection
        output_states = self.out_projection(context)
        output_states = self.layer_dropout(output_states)
        return output_states, attention_scores

class PositionWiseEmbeddingFF(nn.Module):
    """
    Position-wise feed-forward network of Transformer block.

    Args:
        hidden_size: size of the embeddings in the model, also known as d_model
        inner_size: number of neurons in the intermediate part of feed-forward
            net, usually is (4-8 x hidden_size) in the papers
        output_size: size of the output embeddings, usually is equal to hidden_size
        ffn_dropout: probability of dropout applied to net output
        hidden_act: activation function used between two linear layers
    """

    def __init__(self, hidden_size, inner_size, output_size, ffn_dropout=0.0, hidden_act="relu"):
        super().__init__()
        self.dense_in = nn.Linear(hidden_size, inner_size)
        self.dense_out = nn.Linear(inner_size, output_size)
        self.layer_dropout = nn.Dropout(ffn_dropout)
        ACT2FN = {"gelu": gelu, "relu": torch.relu}
        self.act_fn = ACT2FN[hidden_act]

    def forward(self, hidden_states):
        output_states = self.dense_in(hidden_states)
        output_states = self.act_fn(output_states)
        output_states = self.dense_out(output_states)
        output_states = self.layer_dropout(output_states)
        return output_states

class SortformerEncoderBlock(nn.Module):
    """
    Building block of Sortformer encoder.

    Args:
        hidden_size: size of the embeddings in the model, also known as d_model
        inner_size: number of neurons in the intermediate part of feed-forward
            net, usually is (4-8 x hidden_size) in the papers
        num_attention_heads: number of heads in multi-head attention
        attn_score_dropout: probability of dropout applied to attention scores
        attn_layer_dropout: probability of dropout applied to the output of the
            attention layers, but before layer normalization
        ffn_dropout: probability of dropout applied to FFN output
        hidden_act: activation function used between two linear layers in FFN
    """

    def __init__(
        self,
        hidden_size: int,
        inner_size: int,
        num_attention_heads: int = 1,
        attn_score_dropout: float = 0.0,
        attn_layer_dropout: float = 0.0,
        ffn_dropout: float = 0.0,
        hidden_act: str = "relu",
        pre_ln: bool = False,
        unit_dim: int = 4,
        sort_layer_on: bool = True,
        seq_var_sort: bool = False,
        sort_bin_order: bool = False,
        layer_arrival_time_sort: bool = False,
        num_classes: int = 4,
        detach_preds: bool = False,
        sort_layer_type: str = 'parallel',
    ):
        super().__init__()
        self.pre_ln = pre_ln
        self.sort_bin_order = sort_bin_order
        self.sort_layer_type = sort_layer_type
        self.sort_layer_on = sort_layer_on
        self.seq_var_sort = seq_var_sort
        self.num_classes = num_classes
        self.detach_preds = detach_preds
        if self.sort_layer_on:
            self.unit_dim = unit_dim
        else:
            self.unit_dim = hidden_size
        self.layer_norm_1 = nn.LayerNorm(hidden_size, eps=1e-5)
        self.first_sub_layer = MultiHeadAttentionWithScores(
            hidden_size, num_attention_heads, attn_score_dropout, attn_layer_dropout
        )
        self.layer_norm_2 = nn.LayerNorm(hidden_size, eps=1e-5)
        self.second_sub_layer = PositionWiseFF(hidden_size, inner_size, ffn_dropout, hidden_act)
        self.third_sub_layer = PositionWiseEmbeddingFF(self.num_classes, inner_size, hidden_size, ffn_dropout, hidden_act)
        self.layer_arrival_time_sort = layer_arrival_time_sort
        self.hidden_to_spks = nn.Linear(hidden_size, self.num_classes)
        self.unit_emb_to_hidden = nn.Linear(self.unit_dim, hidden_size)
        self.dropout = nn.Dropout(ffn_dropout)
        self.sort_layer_type = sort_layer_type

    def forward_speaker_sigmoids(self, unit_emb_out):
        unit_emb_out = self.dropout(F.sigmoid(unit_emb_out))
        hidden_out = self.unit_emb_to_hidden(unit_emb_out)
        hidden_out = self.dropout(F.relu(hidden_out))
        spk_preds = self.hidden_to_spks(hidden_out)
        preds = nn.Sigmoid()(spk_preds)
        return preds    
        
    def forward_preln(self, encoder_query, encoder_mask, encoder_keys):
        """
        Pre-LayerNorm block
        Order of operations: LN -> Self-Attn -> Residual -> LN -> Cross-Attn -> Residual -> LN -> FFN
        """
        residual = encoder_query
        encoder_query = self.layer_norm_1(encoder_query)
        encoder_keys = self.layer_norm_1(encoder_keys)
        self_attn_output, attn_scores = self.first_sub_layer(encoder_query, encoder_keys, encoder_keys, encoder_mask)
        self_attn_output += residual

        residual = self_attn_output
        self_attn_output = self.layer_norm_2(self_attn_output)
        output_states = self.second_sub_layer(self_attn_output)
        output_states += residual

        return output_states
    
    def var_sort_pooling(self, output_states):
        bs, seq_len, emb_dim = output_states.shape
        sorted_output_states_list = []
        per_sample_vars = torch.var(output_states, dim=1)
        sort_indices = torch.sort(per_sample_vars, descending=True)[1]
        ### TODO: This is a hacky way to sort all the states in the batch. Need to be changed to batch-wise sorting.
        for i in range(bs):
            sorted_output_states_list.append(output_states[i, :, sort_indices[i]].unsqueeze(0))
        sorted_output_states = torch.concat(sorted_output_states_list)
        return sorted_output_states
    
    def p2_norm(self, sorted_output_states):
        # import ipdb; ipdb.set_trace()
        return torch.nn.functional.normalize(sorted_output_states, p=2, dim=-1)

    def find_first_nonzero(self, mat, max_cap_val=-1):
        non_zero_mask = mat != 0
        mask_max_values, mask_max_indices = torch.max(non_zero_mask, dim=1)
        mask_max_indices[mask_max_values == 0] = max_cap_val
        return mask_max_indices 
    
    def __forward_postln(self, encoder_query, encoder_mask, encoder_keys):
        """
        Post-LayerNorm block
        Order of operations: Self-Attn -> Residual -> LN -> Cross-Attn -> Residual -> LN -> FFN -> Residual -> LN
        """
        self_attn_output = self.first_sub_layer(encoder_query, encoder_keys, encoder_keys, encoder_mask)
        self_attn_output += encoder_query
        self_attn_output = self.layer_norm_1(self_attn_output)

        output_states = self.second_sub_layer(self_attn_output)
        output_states += self_attn_output
        output_states = self.layer_norm_2(output_states)

        return output_states 
    
    def sort_probs_and_labels(self, labels, discrete=True, thres=0.5):
        """
        Sorts probs and labels in descending order of signal_lengths.
        """
        max_cap_val = labels.shape[1] + 1 
        if not discrete:
            labels_discrete = torch.zeros_like(labels).to(labels.device)
            dropped_labels = labels.clone()
            dropped_labels[labels <= thres] = 0
            max_inds = torch.argmax(dropped_labels, dim=2)
            labels_discrete_flatten = dropped_labels.reshape(-1, labels.shape[-1])
            ax1 = torch.arange(labels_discrete_flatten.shape[0])
            labels_discrete_flatten[ax1, max_inds.reshape(-1)[ax1]] = 1
            labels_discrete = labels_discrete_flatten.reshape(labels.shape)
            labels_discrete[labels <= thres] = 0
        else:
            labels_discrete = labels
        
        label_fz = self.find_first_nonzero(labels_discrete, max_cap_val)
        label_fz[label_fz == -1] = max_cap_val 
        sorted_inds = torch.sort(label_fz)[1]
        sorted_labels = labels.transpose(0,1)[:, torch.arange(labels.shape[0]).unsqueeze(1), sorted_inds].transpose(0, 1)
        return sorted_labels 
    
    def forward_postln(self, encoder_query, encoder_mask, encoder_keys):
        """
        Post-LayerNorm block
        Order of operations: Self-Attn -> Residual -> LN -> Cross-Attn -> Residual -> LN -> FFN -> Residual -> LN
        """
        self_attn_output, attn_score_mat = self.first_sub_layer(encoder_query, encoder_keys, encoder_keys, encoder_mask)
        self_attn_output += encoder_query
        self_attn_output = self.layer_norm_1(self_attn_output)

        output_states = self.second_sub_layer(self_attn_output)
        output_states_2nd = output_states + self_attn_output
        if self.sort_layer_on:
            if self.sort_bin_order and self.seq_var_sort:
                sorted_output_states = self.var_sort_pooling(output_states_2nd)
            else:
                sorted_output_states = output_states_2nd
            sorted_output_states_short = sorted_output_states[:, :, :self.unit_dim]
            if self.sort_bin_order:
                sorted_output_states_short = self.p2_norm(sorted_output_states_short)
                preds = self.forward_speaker_sigmoids(sorted_output_states_short)
                preds = self.sort_probs_and_labels(preds, discrete=False)
            else:
                preds = self.forward_speaker_sigmoids(sorted_output_states_short)
            if self.detach_preds: 
                preds = preds.detach()
            output_states = self.third_sub_layer(preds) + self.p2_norm(output_states_2nd)
        else:
            output_states = output_states_2nd
        output_states = self.layer_norm_2(output_states)
        return output_states, attn_score_mat, preds
    
    def forward_and_sort_replace(self, encoder_query, encoder_mask, encoder_keys):
        """
        Post-LayerNorm block
        Order of operations: Self-Attn -> Residual -> LN -> Cross-Attn -> Residual -> LN -> FFN -> Residual -> LN
        """
        self_attn_output, attn_score_mat = self.first_sub_layer(encoder_query, encoder_keys, encoder_keys, encoder_mask)
        self_attn_output += encoder_query

        self_attn_output = self.layer_norm_1(self_attn_output)
        if self.sort_layer_on:
            if self.sort_bin_order and self.seq_var_sort:
                sorted_output_states = self.var_sort_pooling(self_attn_output)
            else:
                sorted_output_states = self_attn_output
            sorted_output_states_short = sorted_output_states[:, :, :self.unit_dim]
            if self.sort_bin_order:
                sorted_output_states_short = self.p2_norm(sorted_output_states_short)
                preds = self.forward_speaker_sigmoids(sorted_output_states_short)
                preds = self.sort_probs_and_labels(preds, discrete=False)
            else:
                preds = self.forward_speaker_sigmoids(sorted_output_states_short)
            if self.detach_preds: 
                preds = preds.detach()
            output_states = self.third_sub_layer(preds) + self.p2_norm(self_attn_output) 
        else:
            output_states = self.second_sub_layer(self_attn_output)
        output_states += self_attn_output
        output_states = self.layer_norm_2(output_states)
        return output_states, attn_score_mat, preds
    
    def forward_sort(self, encoder_query, encoder_mask, encoder_keys):
        """
        Post-LayerNorm block
        Order of operations: Self-Attn -> Residual -> LN -> Cross-Attn -> Residual -> LN -> FFN -> Residual -> LN
        """
        self_attn_output, attn_score_mat = self.first_sub_layer(encoder_query, encoder_keys, encoder_keys, encoder_mask)
        self_attn_output += encoder_query

        self_attn_output = self.layer_norm_1(self_attn_output)
        if self.sort_layer_on:
            if self.sort_layer_type == 'serial':
                self_attn_output = self.second_sub_layer(self_attn_output)
            if self.sort_bin_order and self.seq_var_sort:
                sorted_output_states = self.var_sort_pooling(self_attn_output)
            else:
                sorted_output_states = self_attn_output
            sorted_output_states_short = sorted_output_states[:, :, :self.unit_dim]
            if self.sort_bin_order:
                sorted_output_states_short = self.p2_norm(sorted_output_states_short)
                preds = self.forward_speaker_sigmoids(sorted_output_states_short)
                preds = self.sort_probs_and_labels(preds, discrete=False)
            else:
                preds = self.forward_speaker_sigmoids(sorted_output_states_short)
            if self.detach_preds: 
                preds = preds.detach()
            if self.sort_layer_type == 'parallel':
                output_states = self.p2_norm(self.third_sub_layer(preds)) + self.p2_norm(self.second_sub_layer(self_attn_output))
            elif self.sort_layer_type == 'replace':
                output_states = self.p2_norm(self.third_sub_layer(preds))
            else:
                raise NotImplementedError
        else:
            output_states = self.second_sub_layer(self_attn_output)
        output_states += self_attn_output
        output_states = self.layer_norm_2(output_states)
        return output_states, attn_score_mat, preds
 
    def forward(self, encoder_query, encoder_mask, encoder_keys):
        if self.sort_layer_type in ['parallel', 'serial','replace']:
            return self.forward_sort(encoder_query, encoder_mask, encoder_keys)
        else:
            return self.forward_and_sort_replace(encoder_query, encoder_mask, encoder_keys)


class RoFormerEncoderBlock(nn.Module):
    """
    Building block of Transformer encoder.

    Args:
        hidden_size: size of the embeddings in the model, also known as d_model
        inner_size: number of neurons in the intermediate part of feed-forward
            net, usually is (4-8 x hidden_size) in the papers
        num_attention_heads: number of heads in multi-head attention
        attn_score_dropout: probability of dropout applied to attention scores
        attn_layer_dropout: probability of dropout applied to the output of the
            attention layers, but before layer normalization
        ffn_dropout: probability of dropout applied to FFN output
        hidden_act: activation function used between two linear layers in FFN
    """

    def __init__(
        self,
        hidden_size: int,
        inner_size: int,
        num_attention_heads: int = 1,
        attn_score_dropout: float = 0.0,
        attn_layer_dropout: float = 0.0,
        ffn_dropout: float = 0.0,
        hidden_act: str = "relu",
        pre_ln: bool = False,
        rotary_emb_dim: int = 32,
        use_xpos: bool = True,
    ):
        super().__init__()
        self.pre_ln = pre_ln
        self.layer_norm_1 = nn.LayerNorm(hidden_size, eps=1e-5)
        self.first_sub_layer = MultiHeadAttention(
            hidden_size, num_attention_heads, attn_score_dropout, attn_layer_dropout
        )
        self.layer_norm_2 = nn.LayerNorm(hidden_size, eps=1e-5)
        self.second_sub_layer = PositionWiseFF(hidden_size, inner_size, ffn_dropout, hidden_act)
        self.rotary_emb = RotaryEmbedding(dim = rotary_emb_dim, use_xpos=use_xpos)

    def forward_postln(self, encoder_query, encoder_mask, encoder_keys):
        """
        Post-LayerNorm block
        Order of operations: Self-Attn -> Residual -> LN -> Cross-Attn -> Residual -> LN -> FFN -> Residual -> LN
        """
        encoder_query, encoder_keys = self.rotary_emb.rotate_queries_and_keys(encoder_query, encoder_keys)
        self_attn_output = self.first_sub_layer(encoder_query, encoder_keys, encoder_keys, encoder_mask)
        self_attn_output += encoder_query
        self_attn_output = self.layer_norm_1(self_attn_output)

        output_states = self.second_sub_layer(self_attn_output)
        output_states += self_attn_output
        output_states = self.layer_norm_2(output_states)

        return output_states

    def forward(self, encoder_query, encoder_mask, encoder_keys):
        # if self.pre_ln:
        #     return self.forward_preln(encoder_query, encoder_mask, encoder_keys)
        # else:
        return self.forward_postln(encoder_query, encoder_mask, encoder_keys)


class SortformerEncoder(nn.Module):
    def __init__(
        self,
        num_layers: int,
        hidden_size: int,
        inner_size: int,
        mask_future: bool = False,
        num_attention_heads: int = 1,
        use_roformer: bool = False,
        attn_score_dropout: float = 0.0,
        attn_layer_dropout: float = 0.0,
        ffn_dropout: float = 0.0,
        hidden_act: str = "relu",
        pre_ln: bool = False,
        pre_ln_final_layer_norm: bool = True,
        unit_dim: int = 98,
        sort_layer_on: bool = True,
        seq_var_sort: bool = False,
        sort_bin_order: bool = False,
        layer_arrival_time_sort: bool = False,
        num_classes: int = 4,
        detach_preds: bool = False,
        sort_layer_type: str = 'parallel',
    ):
        super().__init__()

        if pre_ln and pre_ln_final_layer_norm:
            self.final_layer_norm = nn.LayerNorm(hidden_size, eps=1e-5)
        else:
            self.final_layer_norm = None
        self.use_roformer = use_roformer
        self.sort_bin_order = sort_bin_order
        if self.use_roformer: 
            layer = RoFormerEncoderBlock(
                hidden_size,
                inner_size,
                num_attention_heads,
                attn_score_dropout,
                attn_layer_dropout,
                ffn_dropout,
                hidden_act,
                pre_ln,
            )
        else:
            layer = SortformerEncoderBlock(
                hidden_size,
                inner_size,
                num_attention_heads,
                attn_score_dropout,
                attn_layer_dropout,
                ffn_dropout,
                hidden_act,
                pre_ln,
                unit_dim,
                sort_layer_on,
                seq_var_sort,
                sort_bin_order,
                layer_arrival_time_sort,
                num_classes,
                detach_preds,
                sort_layer_type,
            )
        self.layers = nn.ModuleList([copy.deepcopy(layer) for _ in range(num_layers)])
        self.diag = 0 if mask_future else None

    def _get_memory_states(self, encoder_states, encoder_mems_list=None, i=0):
        if encoder_mems_list is not None:
            memory_states = torch.cat((encoder_mems_list[i], encoder_states), dim=1)
        else:
            memory_states = encoder_states
        return memory_states

<<<<<<< HEAD
    def forward_memory(self, encoder_states, encoder_mask, encoder_mems_list=None, return_mems=False, memory_sort=False):
=======
    
    def forward(self, encoder_states, encoder_mask, encoder_mems_list=None, return_mems=False, memory_sort=False):
        if self.use_roformer:
            cached_mems_list = self.rope_forward(encoder_states, encoder_mask, encoder_mems_list, return_mems)
            return cached_mems_list
        else:
            cached_mems_list, attn_score_mat_list, preds_list, preds_mean, encoder_states_list = self.sort_forward(encoder_states, encoder_mask, encoder_mems_list, return_mems)
            return cached_mems_list, attn_score_mat_list, preds_list, preds_mean, encoder_states_list
    
    def sort_forward(self, encoder_states, encoder_mask, encoder_mems_list=None, return_mems=False, memory_sort=False):
        """
        Args:
            encoder_states: output of the embedding_layer (B x L_enc x H)
            encoder_mask: encoder inputs mask (B x L_enc)
            encoder_mems_list: list of the cached encoder hidden states
                for fast autoregressive generation which will be used instead
                of encoder_states as keys and values if not None
            return_mems: bool, whether to return outputs of all encoder layers
                or the last layer only
        """
>>>>>>> 3ceb59a9
        encoder_attn_mask = form_attention_mask(encoder_mask, self.diag)
        memory_states = self._get_memory_states(encoder_states, encoder_mems_list, 0)
        cached_mems_list = [memory_states]
        attn_score_mat_list, encoder_states_list, preds_list = [], [], []
        for i, layer in enumerate(self.layers):
            encoder_states, attn_score_mat, preds = layer(encoder_states, encoder_attn_mask, memory_states)
            attn_score_mat_list.append(attn_score_mat)
            preds_list.append(preds)
            memory_states = self._get_memory_states(encoder_states, encoder_mems_list, i + 1)
            cached_mems_list.append(memory_states)
            encoder_states_list.append(encoder_states)
            
        preds_layers = torch.stack(preds_list, dim=0)
        preds_mean = torch.mean(preds_layers, dim=0)
        
<<<<<<< HEAD
        return cached_mems_list[-1], attn_score_mat_list, preds_list, preds_mean, encoder_states_list
    
    def forward(self, encoder_states, encoder_mask, encoder_mems_list=None, return_mems=False, memory_sort=False):
        """
        Args:
            encoder_states: output of the embedding_layer (B x L_enc x H)
            encoder_mask: encoder inputs mask (B x L_enc)
            encoder_mems_list: list of the cached encoder hidden states
                for fast autoregressive generation which will be used instead
                of encoder_states as keys and values if not None
            return_mems: bool, whether to return outputs of all encoder layers
                or the last layer only
        """
        if memory_sort:
            self.forward_memory(encoder_states, encoder_mask, encoder_mems_list, return_mems=False)
        else:
            encoder_attn_mask = form_attention_mask(encoder_mask, self.diag)
            memory_states = self._get_memory_states(encoder_states, encoder_mems_list, 0)
            cached_mems_list = [memory_states]
            attn_score_mat_list, encoder_states_list, preds_list = [], [], []
            for i, layer in enumerate(self.layers):
                encoder_states, attn_score_mat, preds = layer(encoder_states, encoder_attn_mask, memory_states)
                attn_score_mat_list.append(attn_score_mat)
                preds_list.append(preds)
                memory_states = self._get_memory_states(encoder_states, encoder_mems_list, i + 1)
                cached_mems_list.append(memory_states)
                encoder_states_list.append(encoder_states)
                
            preds_layers = torch.stack(preds_list, dim=0)
            preds_mean = torch.mean(preds_layers, dim=0)
            
            if self.final_layer_norm is not None:
                encoder_states = self.final_layer_norm(encoder_states)
                memory_states = self._get_memory_states(encoder_states, encoder_mems_list, i + 1)
                cached_mems_list.append(memory_states)
            if return_mems:
                return cached_mems_list, attn_score_mat_list, preds_list, preds_mean, encoder_states_list
            else:
                return cached_mems_list[-1], attn_score_mat_list, preds_list, preds_mean, encoder_states_list
=======
        if self.final_layer_norm is not None:
            encoder_states = self.final_layer_norm(encoder_states)
            memory_states = self._get_memory_states(encoder_states, encoder_mems_list, i + 1)
            cached_mems_list.append(memory_states)
        if return_mems:
            return cached_mems_list, attn_score_mat_list, preds_list, preds_mean, encoder_states_list
        else:
            return cached_mems_list[-1], attn_score_mat_list, preds_list, preds_mean, encoder_states_list
        
    def rope_forward(self, encoder_states, encoder_mask, encoder_mems_list=None, return_mems=False):
        """
        Args:
            encoder_states: output of the embedding_layer (B x L_enc x H)
            encoder_mask: encoder inputs mask (B x L_enc)
            encoder_mems_list: list of the cached encoder hidden states
                for fast autoregressive generation which will be used instead
                of encoder_states as keys and values if not None
            return_mems: bool, whether to return outputs of all encoder layers
                or the last layer only
        """

        encoder_attn_mask = form_attention_mask(encoder_mask, self.diag)

        memory_states = self._get_memory_states(encoder_states, encoder_mems_list, 0)
        cached_mems_list = [memory_states]

        for i, layer in enumerate(self.layers):
            encoder_states = layer(encoder_states, encoder_attn_mask, memory_states)
            memory_states = self._get_memory_states(encoder_states, encoder_mems_list, i + 1)
            cached_mems_list.append(memory_states)

        if self.final_layer_norm is not None:
            encoder_states = self.final_layer_norm(encoder_states)
            memory_states = self._get_memory_states(encoder_states, encoder_mems_list, i + 1)
            cached_mems_list.append(memory_states)

        if return_mems:
            return cached_mems_list
        else:
            return cached_mems_list[-1]
>>>>>>> 3ceb59a9
<|MERGE_RESOLUTION|>--- conflicted
+++ resolved
@@ -18,11 +18,7 @@
 import torch.nn as nn
 import torch.nn.functional as F
 from torch.nn.functional import gelu
-<<<<<<< HEAD
-from nemo.collections.asr.modules.transformer.transformer_modules import PositionWiseFF
-=======
 from nemo.collections.asr.modules.transformer.transformer_modules import PositionWiseFF, RotaryEmbedding
->>>>>>> 3ceb59a9
 from nemo.collections.common.parts import form_attention_mask
 import math
 
@@ -576,9 +572,6 @@
             memory_states = encoder_states
         return memory_states
 
-<<<<<<< HEAD
-    def forward_memory(self, encoder_states, encoder_mask, encoder_mems_list=None, return_mems=False, memory_sort=False):
-=======
     
     def forward(self, encoder_states, encoder_mask, encoder_mems_list=None, return_mems=False, memory_sort=False):
         if self.use_roformer:
@@ -599,7 +592,6 @@
             return_mems: bool, whether to return outputs of all encoder layers
                 or the last layer only
         """
->>>>>>> 3ceb59a9
         encoder_attn_mask = form_attention_mask(encoder_mask, self.diag)
         memory_states = self._get_memory_states(encoder_states, encoder_mems_list, 0)
         cached_mems_list = [memory_states]
@@ -615,10 +607,16 @@
         preds_layers = torch.stack(preds_list, dim=0)
         preds_mean = torch.mean(preds_layers, dim=0)
         
-<<<<<<< HEAD
-        return cached_mems_list[-1], attn_score_mat_list, preds_list, preds_mean, encoder_states_list
-    
-    def forward(self, encoder_states, encoder_mask, encoder_mems_list=None, return_mems=False, memory_sort=False):
+        if self.final_layer_norm is not None:
+            encoder_states = self.final_layer_norm(encoder_states)
+            memory_states = self._get_memory_states(encoder_states, encoder_mems_list, i + 1)
+            cached_mems_list.append(memory_states)
+        if return_mems:
+            return cached_mems_list, attn_score_mat_list, preds_list, preds_mean, encoder_states_list
+        else:
+            return cached_mems_list[-1], attn_score_mat_list, preds_list, preds_mean, encoder_states_list
+        
+    def rope_forward(self, encoder_states, encoder_mask, encoder_mems_list=None, return_mems=False):
         """
         Args:
             encoder_states: output of the embedding_layer (B x L_enc x H)
@@ -629,71 +627,23 @@
             return_mems: bool, whether to return outputs of all encoder layers
                 or the last layer only
         """
-        if memory_sort:
-            self.forward_memory(encoder_states, encoder_mask, encoder_mems_list, return_mems=False)
-        else:
-            encoder_attn_mask = form_attention_mask(encoder_mask, self.diag)
-            memory_states = self._get_memory_states(encoder_states, encoder_mems_list, 0)
-            cached_mems_list = [memory_states]
-            attn_score_mat_list, encoder_states_list, preds_list = [], [], []
-            for i, layer in enumerate(self.layers):
-                encoder_states, attn_score_mat, preds = layer(encoder_states, encoder_attn_mask, memory_states)
-                attn_score_mat_list.append(attn_score_mat)
-                preds_list.append(preds)
-                memory_states = self._get_memory_states(encoder_states, encoder_mems_list, i + 1)
-                cached_mems_list.append(memory_states)
-                encoder_states_list.append(encoder_states)
-                
-            preds_layers = torch.stack(preds_list, dim=0)
-            preds_mean = torch.mean(preds_layers, dim=0)
-            
-            if self.final_layer_norm is not None:
-                encoder_states = self.final_layer_norm(encoder_states)
-                memory_states = self._get_memory_states(encoder_states, encoder_mems_list, i + 1)
-                cached_mems_list.append(memory_states)
-            if return_mems:
-                return cached_mems_list, attn_score_mat_list, preds_list, preds_mean, encoder_states_list
-            else:
-                return cached_mems_list[-1], attn_score_mat_list, preds_list, preds_mean, encoder_states_list
-=======
+
+        encoder_attn_mask = form_attention_mask(encoder_mask, self.diag)
+
+        memory_states = self._get_memory_states(encoder_states, encoder_mems_list, 0)
+        cached_mems_list = [memory_states]
+
+        for i, layer in enumerate(self.layers):
+            encoder_states = layer(encoder_states, encoder_attn_mask, memory_states)
+            memory_states = self._get_memory_states(encoder_states, encoder_mems_list, i + 1)
+            cached_mems_list.append(memory_states)
+
         if self.final_layer_norm is not None:
             encoder_states = self.final_layer_norm(encoder_states)
             memory_states = self._get_memory_states(encoder_states, encoder_mems_list, i + 1)
             cached_mems_list.append(memory_states)
-        if return_mems:
-            return cached_mems_list, attn_score_mat_list, preds_list, preds_mean, encoder_states_list
-        else:
-            return cached_mems_list[-1], attn_score_mat_list, preds_list, preds_mean, encoder_states_list
-        
-    def rope_forward(self, encoder_states, encoder_mask, encoder_mems_list=None, return_mems=False):
-        """
-        Args:
-            encoder_states: output of the embedding_layer (B x L_enc x H)
-            encoder_mask: encoder inputs mask (B x L_enc)
-            encoder_mems_list: list of the cached encoder hidden states
-                for fast autoregressive generation which will be used instead
-                of encoder_states as keys and values if not None
-            return_mems: bool, whether to return outputs of all encoder layers
-                or the last layer only
-        """
-
-        encoder_attn_mask = form_attention_mask(encoder_mask, self.diag)
-
-        memory_states = self._get_memory_states(encoder_states, encoder_mems_list, 0)
-        cached_mems_list = [memory_states]
-
-        for i, layer in enumerate(self.layers):
-            encoder_states = layer(encoder_states, encoder_attn_mask, memory_states)
-            memory_states = self._get_memory_states(encoder_states, encoder_mems_list, i + 1)
-            cached_mems_list.append(memory_states)
-
-        if self.final_layer_norm is not None:
-            encoder_states = self.final_layer_norm(encoder_states)
-            memory_states = self._get_memory_states(encoder_states, encoder_mems_list, i + 1)
-            cached_mems_list.append(memory_states)
 
         if return_mems:
             return cached_mems_list
         else:
             return cached_mems_list[-1]
->>>>>>> 3ceb59a9

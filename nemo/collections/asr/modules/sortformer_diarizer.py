#            preds_mean = preds Copyright (c) 2022, NVIDIA CORPORATION.  All rights reserved.
#
# Licensed under the Apache License, Version 2.0 (the "License");
# you may not use this file except in compliance with the License.
# You may obtain a copy of the License at
#
#     http://www.apache.org/licenses/LICENSE-2.0
#
# Unless required by applicable law or agreed to in writing, software
# distributed under the License is distributed on an "AS IS" BASIS,
# WITHOUT WARRANTIES OR CONDITIONS OF ANY KIND, either express or implied.
# See the License for the specific language governing permissions and
# limitations under the License.

from collections import OrderedDict

import torch
import torch.nn as nn
import torch.nn.functional as F

from nemo.core.classes.exportable import Exportable
from nemo.core.classes.module import NeuralModule
from nemo.core.neural_types import EncodedRepresentation, LengthsType, NeuralType, SpectrogramType
from nemo.core.neural_types.elements import ProbsType

__all__ = ['SortformerDiarizer']


class SortformerDiarizer(NeuralModule, Exportable):
    """
    Multi-scale Diarization Decoder (MSDD) for overlap-aware diarization and improved diarization accuracy from clustering diarizer.
    Based on the paper: Taejin Park et. al, "Multi-scale Speaker Diarization with Dynamic Scale Weighting", Interspeech 2022.
    Arxiv version: https://arxiv.org/pdf/2203.15974.pdf

    Args:
        num_spks (int):
            Max number of speakers that are processed by the model. In `MSDD_module`, `num_spks=2` for pairwise inference.
        hidden_size (int):
            Number of hidden units in sequence models and intermediate layers.
        num_lstm_layers (int):
            Number of the stacked LSTM layers.
        dropout_rate (float):
            Dropout rate for linear layers, CNN and LSTM.
        # cnn_output_ch (int):
        #     Number of channels per each CNN layer.
        emb_dim (int):
            Dimension of the embedding vectors.
        scale_n (int):
            Number of scales in multi-scale system.
        clamp_max (float):
            Maximum value for limiting the scale weight values.
        conv_repeat (int):
            Number of CNN layers after the first CNN layer.
        weighting_scheme (str):
            Name of the methods for estimating the scale weights.
        context_vector_type (str):
            If 'cos_sim', cosine similarity values are used for the input of the sequence models.
            If 'elem_prod', element-wise product values are used for the input of the sequence models.
    """

    @property
    def output_types(self):
        """
        Return definitions of module output ports.
        """
        return OrderedDict(
            {
                "probs": NeuralType(('B', 'T', 'C'), ProbsType()),
                "scale_weights": NeuralType(('B', 'T', 'C', 'D'), ProbsType()),
            }
        )

    @property
    def input_types(self):
        """
        Return  definitions of module input ports.
        """
        return OrderedDict(
            {
                "ms_emb_seq": NeuralType(('B', 'T', 'C', 'D'), SpectrogramType()),
                "length": NeuralType(tuple('B'), LengthsType()),
                "ms_avg_embs": NeuralType(('B', 'C', 'D', 'C'), EncodedRepresentation()),
            }
        )

    def init_weights(self, m):
        if type(m) == nn.Linear:
            torch.nn.init.xavier_uniform_(m.weight)
            m.bias.data.fill_(0.01)
        elif type(m) in [nn.GRU, nn.LSTM, nn.RNN]:
            for name, param in m.named_parameters():
                if 'weight_ih' in name:
                    torch.nn.init.xavier_uniform_(param.data)
                elif 'weight_hh' in name:
                    torch.nn.init.orthogonal_(param.data)
                elif 'bias' in name:
                    param.data.fill_(0.01)

    def __init__(
        self,
        num_spks: int = 4,
        hidden_size: int = 256,
        num_lstm_layers: int = 2,
        dropout_rate: float = 0.5,
        cnn_output_ch: int = 16,
        emb_dim: int = 192,
        scale_n: int = 5,
        clamp_max: float = 1.0,
        conv_repeat: int = 1,
        use_amsl_layer: bool = False,
        weighting_scheme: str = 'conv_scale_weight',
        context_vector_type: str = 'cos_sim',
        sort_layer_on: bool = False, 
        sort_final_layer_on: bool = False,
<<<<<<< HEAD
=======
        merge_unit_count: int = 1,
>>>>>>> 3ceb59a9
        mem_len: int = 2400,
        step_len: int = 2400,
    ):
        super().__init__()
        self._speaker_model = None
        self.sort_final_layer_on = sort_final_layer_on
        # self.length: int = 50
        self.emb_dim: int = emb_dim
        self.num_spks: int = num_spks
        self.unit_n_spks: int = num_spks
        if self.num_spks % self.unit_n_spks != 0:
            raise ValueError("The number of speakers must be divisible by unit_n_spks.")
        elif self.num_spks > self.unit_n_spks:
            self.n_stream = self.num_spks // self.unit_n_spks
        else:
            self.n_stream = 1
        
        self.scale_n: int = scale_n
        self.num_lstm_layers: int = num_lstm_layers
        self.hidden_to_spks = nn.Linear(2 * hidden_size, self.unit_n_spks)
        self.first_hidden_to_hidden = nn.Linear(hidden_size, hidden_size)
        self.target_to_embs = nn.Linear(hidden_size, hidden_size)
       
        self.W_a = nn.Linear(emb_dim, emb_dim, bias=False)
        self.lstm = nn.LSTM(
            hidden_size,
            hidden_size,
            num_layers=self.num_lstm_layers,
            batch_first=True,
            bidirectional=True,
            dropout=dropout_rate,
        ) 
        self.single_hidden_to_spks = nn.Linear(hidden_size, self.unit_n_spks)
        self.dist_to_emb = nn.Linear(self.scale_n * self.unit_n_spks, hidden_size)
        self.dropout = nn.Dropout(dropout_rate)
        self.hidden_to_spks.apply(self.init_weights)
        self.lstm.apply(self.init_weights)
        
        # Streaming Sortformer parameters 
        self.mem_len = mem_len
        self.step_len = step_len
<<<<<<< HEAD
        self.total_len = self.mem_len + self.step_len
        self.embedding_list = []
        self.eps = 1e-6
     
    def _zero_sub_diag(self, trans_mat, emb_win:int=10, full_upper=False):
        """
        if emb_win is > 0, it will shift `emb_win` number of steps above the diagonal line.
        
        Args:
            trans_mat:
                Dimension: (batch_size, step_len, step_len)
=======
        self.embedding_list = []
        self.eps = 1e-6
        self.memory_compress_pool_size = 2
     
    def _zero_sub_diag(self, trans_mat, emb_win:int=10, full_upper=False):
        """
        Zeroes out elements below a certain diagonal in a matrix.

        This method creates a mask to zero out elements below a specified diagonal in the input matrix `trans_mat`.
        If `emb_win` is greater than 0, it will shift `emb_win` number of steps above the diagonal line.

        Args:
            trans_mat (torch.Tensor): 
                The input matrix to be masked. 
                Dimension: (batch_size, step_len, step_len)
            emb_win (int): 
                The number of steps above the diagonal line to start zeroing out elements. Default is 10.
            full_upper (bool): 
                If True, the entire upper triangular part of the matrix is retained. Default is False.

        Returns:
            total_mask(torch.Tensor): 
                The masked matrix with elements below the specified diagonal zeroed out.
>>>>>>> 3ceb59a9
        """
        mask1 = torch.triu(torch.ones_like(trans_mat[0], dtype=torch.bool),  diagonal=0).to(trans_mat.device)
        mask2 = torch.triu(torch.ones_like(trans_mat[0], dtype=torch.bool),  diagonal=-1*emb_win).T.to(trans_mat.device)
        if full_upper:
            ext_mask = mask1
        else:
            ext_mask = (mask1 * mask2).unsqueeze(0).repeat(trans_mat.shape[0], 1, 1)
<<<<<<< HEAD
        return trans_mat * ext_mask
    
    def _attention_score_compressor(self, 
=======
        total_mask = trans_mat * ext_mask
        return total_mask
    
    def _attention_score_compressor(
        self, 
>>>>>>> 3ceb59a9
        batch_size: int, 
        mem_and_new_embs: torch.Tensor, 
        compress_ratio: int,
        ):
<<<<<<< HEAD
        """
        Use attention score to compress the new incoming embeddings with the memory embeddings.

        Args:
            batch_size (int):
                Batch size of the infereced embeddings.
            mem_and_new_embs (torch.Tensor):
                Concatenated memory embeddings and new incoming embeddings.
                Dimension: [batch_size, mem_len + step_len, emb_dim]
            compress_ratio (int):
                The ratio of compressing the new incoming embeddings.
                
        Returns:
            Assigner matrix which selects the embeddings for the next-steps from the memory embeddings and new incoming embeddings.
        """
        selection_mask = torch.eye(self.step_len).repeat(batch_size, compress_ratio, compress_ratio)
        total_len_eye = torch.eye(self.total_len).unsqueeze(0).repeat(batch_size, 1, 1).to(mem_and_new_embs.device)
        batch_attention_raw = torch.bmm(mem_and_new_embs, mem_and_new_embs.transpose(1,2)).cpu()
        batch_attention = selection_mask * batch_attention_raw
        batch_unit_win_max_inds = batch_attention.sum(dim=2).reshape(batch_size, -1, compress_ratio).max(dim=2)[1]
        batch_target_remove_inds = batch_unit_win_max_inds + (torch.arange(self.step_len)*compress_ratio).unsqueeze(0).repeat(batch_size, 1)
        batch_inds_for_masker = torch.arange(batch_size).unsqueeze(1).expand_as(batch_target_remove_inds) 
        masker = torch.ones((batch_size, self.total_len)).bool().to(mem_and_new_embs.device)
        masker[batch_inds_for_masker, batch_target_remove_inds] = False
        assinger_mat = total_len_eye.view(batch_size * self.total_len, -1)[masker.view(-1), :].reshape(batch_size, self.mem_len, -1) 
        return assinger_mat
    
    def _drop_to_compress(
        self, 
        chunk_emb_seq: torch.Tensor, 
        mem_and_new_embs: torch.Tensor, 
        mem_and_new_labels: torch.Tensor, 
        compress_ratio: int,
        thres: float =0.95,
        ):
        overlap_bool_nl = mem_and_new_labels.sum(dim=2) > 1
        mnl_noovl = mem_and_new_labels.clone()
        mnl_noovl[overlap_bool_nl] = 0
        sil_bools = (mnl_noovl.sum(dim=2) == 0)
        silaug_mnl_noovl = torch.cat((mnl_noovl, torch.zeros_like(mnl_noovl[:,:,0].unsqueeze(2))), dim=2)
        silaug_mnl_noovl[torch.arange(sil_bools.shape[0]).unsqueeze(1), :, -1].squeeze(1)[sil_bools] = 1
        trans_label_mask = torch.bmm(silaug_mnl_noovl, silaug_mnl_noovl.transpose(1,2)) 
        trans_label_mask_zeroed = self._zero_sub_diag(trans_label_mask, emb_win=0).detach().cpu()
        compression_mask_inds = (torch.arange(trans_label_mask.size(1)) % (compress_ratio) != 1).cpu()
        trans_label_mask_zerocomp = trans_label_mask_zeroed[:, compression_mask_inds, :]
        row_maxs = trans_label_mask_zerocomp.max(dim=2, keepdim=True)[0]
        normalized_compress_mat = trans_label_mask_zerocomp / (row_maxs + self.eps) # [bs, mem_len, (mem_len + step_len)]
        assinger_mat = torch.zeros_like(normalized_compress_mat).to(chunk_emb_seq.device)
        assinger_mat[(normalized_compress_mat >= thres)] = 1
        row_maxs_post = assinger_mat.sum(dim=2).unsqueeze(2)
        assinger_mat = assinger_mat / (row_maxs_post + self.eps)
=======
        """
        Use attention score to compress the new incoming embeddings with the memory embeddings.

        Args:
            batch_size (int):
                Batch size of the infereced embeddings.
            mem_and_new_embs (torch.Tensor):
                Concatenated memory embeddings and new incoming embeddings.
                Dimension: [batch_size, mem_len + step_len, emb_dim]
            compress_ratio (int):
                The ratio of compressing the new incoming embeddings.
                
        Returns:
            assigner_mat (torch.Tensor):
                Assigner matrix that selects the embedding vectors need to be removed.
                Dimension: [batch_size, mem_len, (mem_len+step_len)]
        """
        # Create a block matrix of all-ones matrices.
        selection_mask = torch.eye(self.step_len).repeat(batch_size, compress_ratio, compress_ratio)  # [batch_size, (mem_len+step_len), (mem_len+step_len)]
        total_len_eye = torch.eye(self.step_len+self.mem_len).unsqueeze(0).repeat(batch_size, 1, 1).to(mem_and_new_embs.device)  # [batch_size, (mem_len+step_len), (mem_len+step_len)]
        # Calculate the attention score between the memory embeddings and the new incoming embeddings.
        batch_attention_raw = torch.bmm(mem_and_new_embs, mem_and_new_embs.transpose(1, 2)).cpu()  # [batch_size, (mem_len+step_len), (mem_len+step_len)]
        batch_attention = selection_mask * batch_attention_raw  # [batch_size, (mem_len+step_len), (mem_len+step_len)]
        # For every `compress_ratio` rows, find a row with the highest attention score, which means the most redundant sample.
        batch_unit_win_max_inds = batch_attention.sum(dim=2).reshape(batch_size, -1, compress_ratio).max(dim=2)[1]  # [batch_size, step_len]
        batch_target_remove_inds = batch_unit_win_max_inds + (torch.arange(self.step_len) * compress_ratio).unsqueeze(0).repeat(batch_size, 1) # [batch_size, step_len]
        batch_inds_for_masker = torch.arange(batch_size).unsqueeze(1).expand_as(batch_target_remove_inds)  # [batch_size, step_len]
        # Create a masker matrix that selects the embedding vectors need to be removed.
        masker = torch.ones((batch_size, self.mem_len+self.step_len)).bool().to(mem_and_new_embs.device)  # [batch_size, (mem_len+step_len)]
        masker[batch_inds_for_masker, batch_target_remove_inds] = False  # [batch_size, (mem_len+step_len)]
        assinger_mat = total_len_eye.view(batch_size * (self.mem_len+self.step_len), -1)[masker.view(-1), :].reshape(batch_size, self.mem_len, -1) # [batch_size, mem_len, mem_len + step_len]
        return assinger_mat
    
    def _drop_to_compress(
        self, 
        chunk_emb_seq: torch.Tensor, 
        mem_and_new_embs: torch.Tensor, 
        mem_and_new_labels: torch.Tensor, 
        compress_ratio: int,
        thres: float =0.95,
        ):
        """
        Compress the memory and new embeddings by dropping less significant embeddings based on a threshold.

        Args:
            chunk_emb_seq (torch.Tensor): 
                The chunk of embedding sequences. Dimension: [batch_size, step_len, emb_dim].
            mem_and_new_embs (torch.Tensor): 
                Concatenated memory embeddings and new incoming embeddings. 
                Dimension: [batch_size, mem_len + step_len, emb_dim].
            mem_and_new_labels (torch.Tensor): 
                Concatenated memory labels and new incoming labels. 
                Dimension: [batch_size, mem_len + step_len, label_dim].
            compress_ratio (int): 
                The ratio of compressing the new incoming embeddings.
            thres (float): 
                Threshold for determining significant embeddings. Default is 0.95.

        Returns:
            assinger_mat (torch.Tensor): 
                Assigner matrix that selects the embedding vectors to be removed. 
                Dimension: [batch_size, compressed_len, (mem_len+step_len)].
        """
        # Remove the labels that are classified as overlaps.
        overlap_bool_nl = mem_and_new_labels.sum(dim=2) > 1  # [batch_size, (mem_len+step_len)]
        mnl_noovl = mem_and_new_labels.clone()  # [batch_size, (mem_len+step_len), label_dim]
        mnl_noovl[overlap_bool_nl] = 0  # [batch_size, (mem_len+step_len), label_dim]
        # Include silence to the label and add another dimension for silence
        sil_bools = (mnl_noovl.sum(dim=2) == 0)  # [batch_size, (mem_len+step_len)]
        silaug_mnl_noovl = torch.cat((mnl_noovl, torch.zeros_like(mnl_noovl[:, :, 0].unsqueeze(2))), dim=2)  # [batch_size, (mem_len+step_len), label_dim + 1]
        silaug_mnl_noovl[torch.arange(sil_bools.shape[0]).unsqueeze(1), :, -1].squeeze(1)[sil_bools] = 1  # [batch_size, (mem_len+step_len), label_dim + 1]
        trans_label_mask = torch.bmm(silaug_mnl_noovl, silaug_mnl_noovl.transpose(1, 2))  # [batch_size, (mem_len+step_len), (mem_len+step_len)]
        trans_label_mask_zeroed = self._zero_sub_diag(trans_label_mask, emb_win=0).detach().cpu()  # [batch_size, (mem_len+step_len), (mem_len+step_len)]
        # Create compression mask matrix that selects ones and zeros
        compression_mask_inds = (torch.arange(trans_label_mask.size(1)) % compress_ratio != 1).cpu()  # [(mem_len+step_len)]
        trans_label_mask_zerocomp = trans_label_mask_zeroed[:, compression_mask_inds, :]  # [batch_size, compressed_len, (mem_len+step_len)]
        row_maxs = trans_label_mask_zerocomp.max(dim=2, keepdim=True)[0]  # [batch_size, compressed_len, 1]
        normalized_compress_mat = trans_label_mask_zerocomp / (row_maxs + self.eps)  # [batch_size, compressed_len, (mem_len+step_len)]
        assinger_mat = torch.zeros_like(normalized_compress_mat).to(chunk_emb_seq.device)  # [batch_size, compressed_len, (mem_len+step_len)]
        assinger_mat[(normalized_compress_mat >= thres)] = 1  # [batch_size, compressed_len, (mem_len+step_len)]
        row_maxs_post = assinger_mat.sum(dim=2).unsqueeze(2)  # [batch_size, compressed_len, 1]
        assinger_mat = assinger_mat / (row_maxs_post + self.eps)  # [batch_size, compressed_len, (mem_len+step_len)]
>>>>>>> 3ceb59a9
        return assinger_mat
    
    def memory_compressor(
        self,
        step_idx: int,
        chunk_emb_seq: torch.Tensor,
        prev_preds: torch.Tensor,
        memory_buff: torch.Tensor,
        memory_label: torch.Tensor,
        compress_rate: int = 2,
        UNIT_LEN: int = 10,
<<<<<<< HEAD
        time_compress: bool = True,
        use_attn_score: bool = True,
        ):
        """
        trans_mat:
            Dimension: (batch_size, step_len, step_len)
            
=======
        use_attn_score: bool = True,
        ):
        """

>>>>>>> 3ceb59a9
        Args:
            chunk_emb_seq:
                Dimension: (batch_size, step_len, emb_dim)
            prev_preds:
                Dimension: (batch_size, max_spks, step_len)
            memory_buff:
                Dimension: (batch_size, mem_len, emb_dim)
            memory_label:
                Dimension: (batch_size, max_spks, mem_len)
        """
        chunk_emb_seq = chunk_emb_seq.detach() if chunk_emb_seq is not None else None
        memory_buff = memory_buff.detach() if memory_buff is not None else None
        memory_label = memory_label.detach() if memory_label is not None else None
        mem_int, mnl_int = int(self.mem_len/UNIT_LEN), int(self.step_len/UNIT_LEN)
        compress_ratio = (mem_int+mnl_int)//mnl_int
        if step_idx == 0:
            # First trial, we only calculate mem_len 
            new_memory_buff = memory_buff # [bs, step_len, emb_dim]
<<<<<<< HEAD
            new_memory_label = prev_preds # [step_len]
        else:
            batch_size = chunk_emb_seq.shape[0]
            new_preds = prev_preds[:, self.mem_len:, :] # [bs, max_spks, step_len]
            # Prepare repeated mem_and_new_labels
            mem_and_new_labels = torch.cat([memory_label, new_preds], dim=1) # [bs, (mem_len + step_len), max_spks]
            mem_and_new_embs = torch.cat([memory_buff, chunk_emb_seq], dim=1) # [bs, (mem_len + step_len), step_len]
            if time_compress:
                if use_attn_score:
                    assinger_mat = self._attention_score_compressor(batch_size, mem_and_new_embs, compress_ratio)
                else:
                    assinger_mat = self._drop_to_compress(chunk_emb_seq, mem_and_new_embs, mem_and_new_labels, compress_ratio)
                assinger_mat = assinger_mat.to(mem_and_new_embs.device) 
                new_memory_buff = torch.bmm(assinger_mat, mem_and_new_embs)
                new_memory_label = torch.bmm(assinger_mat, mem_and_new_labels).bool().float() # [bs, max_spks, (mem_len + step_len)]
            else: 
                raise NotImplementedError
=======
            new_memory_label = prev_preds # [bs, step_len]
        else:
            batch_size = chunk_emb_seq.shape[0]
            new_preds = prev_preds[:, self.mem_len:, :] # [batch_size, max_spks, step_len]
            # Prepare repeated mem_and_new_labels
            mem_and_new_labels = torch.cat([memory_label, new_preds], dim=1) # [batch_size, (mem_len + step_len), max_spks]
            mem_and_new_embs = torch.cat([memory_buff, chunk_emb_seq], dim=1) # [batch_size, (mem_len + step_len), step_len]
            if use_attn_score:
                assinger_mat = self._attention_score_compressor(batch_size, mem_and_new_embs, compress_ratio)
            else:
                assinger_mat = self._drop_to_compress(chunk_emb_seq, mem_and_new_embs, mem_and_new_labels, compress_ratio)
            assinger_mat = assinger_mat.to(mem_and_new_embs.device) 
            new_memory_buff = torch.bmm(assinger_mat, mem_and_new_embs)
            new_memory_label = torch.bmm(assinger_mat, mem_and_new_labels).bool().float() # [batch_size, max_spks, (mem_len + step_len)]
>>>>>>> 3ceb59a9
        return new_memory_buff, new_memory_label
 

    def forward_context(self, ms_emb_seq, length, ms_avg_embs):
        context_emb, scale_weights = self.core_model(ms_emb_seq, length, ms_avg_embs)
        context_emb = self.dropout(F.relu(context_emb))
        return context_emb, scale_weights
    
    def sort_output_states(self, output_states):
        bs, seq_len, emb_dim = output_states.shape
        sorted_output_states_list = []
        per_sample_vars = torch.var(output_states, dim=1)
        sort_indices = torch.sort(per_sample_vars, descending=True)[1]
        for i in range(bs):
            sorted_output_states_list.append(output_states[i, :, sort_indices[i]].unsqueeze(0))
        sorted_output_states = torch.concat(sorted_output_states_list)
        return sorted_output_states
     
    def forward_speaker_sigmoids(self, hidden_out):
        if self.sort_final_layer_on:
            hidden_out = self.sort_output_states(hidden_out)
        hidden_out = self.dropout(F.relu(hidden_out))
        hidden_out = self.first_hidden_to_hidden(hidden_out)
        if self.sort_final_layer_on:
            hidden_out = self.sort_output_states(hidden_out)
        hidden_out = self.dropout(F.relu(hidden_out))
        spk_preds = self.single_hidden_to_spks(hidden_out)
        preds = nn.Sigmoid()(spk_preds)
        return preds
    
    def mock_embedding(self, temp_targets, emb_dim=192):
        emb_dim, offset_val = 192, 1e+3
        emb_seq = torch.repeat_interleave(temp_targets, int(emb_dim/temp_targets.shape[-1]) , dim=2)
        if self.cfg_e2e_diarizer_model.variance_in_mock_embs > 0:
            random_embs = torch.randn(emb_seq.shape[0], emb_seq.shape[-1]).unsqueeze(1).repeat(1, emb_seq.shape[1], 1).to(emb_seq.device)
            emb_seq = (offset_val * emb_seq - self.cfg_e2e_diarizer_model.variance_in_mock_embs * random_embs)/offset_val
        emb_seq = emb_seq + torch.randn_like(emb_seq) * self.cfg_e2e_diarizer_model.mock_emb_noise_std 
        mock_embs = self.target_to_embs(emb_seq) 
        return mock_embs 
    
    def input_example(self, lens=100):
        """
        Generate input examples for tracing etc.

        Returns (tuple):
            A tuple of input examples.
        """
        device = next(self.parameters()).device
        input_example = torch.randn(1, lens, self.scale_n, self.emb_dim, device=device)
        lens = torch.full(size=(input_example.shape[0],), fill_value=123, device=device)
        avg_embs = torch.randn(1, self.scale_n, self.emb_dim, self.num_spks, device=device)
        return tuple([input_example, lens, avg_embs])<|MERGE_RESOLUTION|>--- conflicted
+++ resolved
@@ -112,10 +112,7 @@
         context_vector_type: str = 'cos_sim',
         sort_layer_on: bool = False, 
         sort_final_layer_on: bool = False,
-<<<<<<< HEAD
-=======
         merge_unit_count: int = 1,
->>>>>>> 3ceb59a9
         mem_len: int = 2400,
         step_len: int = 2400,
     ):
@@ -157,19 +154,6 @@
         # Streaming Sortformer parameters 
         self.mem_len = mem_len
         self.step_len = step_len
-<<<<<<< HEAD
-        self.total_len = self.mem_len + self.step_len
-        self.embedding_list = []
-        self.eps = 1e-6
-     
-    def _zero_sub_diag(self, trans_mat, emb_win:int=10, full_upper=False):
-        """
-        if emb_win is > 0, it will shift `emb_win` number of steps above the diagonal line.
-        
-        Args:
-            trans_mat:
-                Dimension: (batch_size, step_len, step_len)
-=======
         self.embedding_list = []
         self.eps = 1e-6
         self.memory_compress_pool_size = 2
@@ -193,7 +177,6 @@
         Returns:
             total_mask(torch.Tensor): 
                 The masked matrix with elements below the specified diagonal zeroed out.
->>>>>>> 3ceb59a9
         """
         mask1 = torch.triu(torch.ones_like(trans_mat[0], dtype=torch.bool),  diagonal=0).to(trans_mat.device)
         mask2 = torch.triu(torch.ones_like(trans_mat[0], dtype=torch.bool),  diagonal=-1*emb_win).T.to(trans_mat.device)
@@ -201,74 +184,15 @@
             ext_mask = mask1
         else:
             ext_mask = (mask1 * mask2).unsqueeze(0).repeat(trans_mat.shape[0], 1, 1)
-<<<<<<< HEAD
-        return trans_mat * ext_mask
-    
-    def _attention_score_compressor(self, 
-=======
         total_mask = trans_mat * ext_mask
         return total_mask
     
     def _attention_score_compressor(
         self, 
->>>>>>> 3ceb59a9
         batch_size: int, 
         mem_and_new_embs: torch.Tensor, 
         compress_ratio: int,
         ):
-<<<<<<< HEAD
-        """
-        Use attention score to compress the new incoming embeddings with the memory embeddings.
-
-        Args:
-            batch_size (int):
-                Batch size of the infereced embeddings.
-            mem_and_new_embs (torch.Tensor):
-                Concatenated memory embeddings and new incoming embeddings.
-                Dimension: [batch_size, mem_len + step_len, emb_dim]
-            compress_ratio (int):
-                The ratio of compressing the new incoming embeddings.
-                
-        Returns:
-            Assigner matrix which selects the embeddings for the next-steps from the memory embeddings and new incoming embeddings.
-        """
-        selection_mask = torch.eye(self.step_len).repeat(batch_size, compress_ratio, compress_ratio)
-        total_len_eye = torch.eye(self.total_len).unsqueeze(0).repeat(batch_size, 1, 1).to(mem_and_new_embs.device)
-        batch_attention_raw = torch.bmm(mem_and_new_embs, mem_and_new_embs.transpose(1,2)).cpu()
-        batch_attention = selection_mask * batch_attention_raw
-        batch_unit_win_max_inds = batch_attention.sum(dim=2).reshape(batch_size, -1, compress_ratio).max(dim=2)[1]
-        batch_target_remove_inds = batch_unit_win_max_inds + (torch.arange(self.step_len)*compress_ratio).unsqueeze(0).repeat(batch_size, 1)
-        batch_inds_for_masker = torch.arange(batch_size).unsqueeze(1).expand_as(batch_target_remove_inds) 
-        masker = torch.ones((batch_size, self.total_len)).bool().to(mem_and_new_embs.device)
-        masker[batch_inds_for_masker, batch_target_remove_inds] = False
-        assinger_mat = total_len_eye.view(batch_size * self.total_len, -1)[masker.view(-1), :].reshape(batch_size, self.mem_len, -1) 
-        return assinger_mat
-    
-    def _drop_to_compress(
-        self, 
-        chunk_emb_seq: torch.Tensor, 
-        mem_and_new_embs: torch.Tensor, 
-        mem_and_new_labels: torch.Tensor, 
-        compress_ratio: int,
-        thres: float =0.95,
-        ):
-        overlap_bool_nl = mem_and_new_labels.sum(dim=2) > 1
-        mnl_noovl = mem_and_new_labels.clone()
-        mnl_noovl[overlap_bool_nl] = 0
-        sil_bools = (mnl_noovl.sum(dim=2) == 0)
-        silaug_mnl_noovl = torch.cat((mnl_noovl, torch.zeros_like(mnl_noovl[:,:,0].unsqueeze(2))), dim=2)
-        silaug_mnl_noovl[torch.arange(sil_bools.shape[0]).unsqueeze(1), :, -1].squeeze(1)[sil_bools] = 1
-        trans_label_mask = torch.bmm(silaug_mnl_noovl, silaug_mnl_noovl.transpose(1,2)) 
-        trans_label_mask_zeroed = self._zero_sub_diag(trans_label_mask, emb_win=0).detach().cpu()
-        compression_mask_inds = (torch.arange(trans_label_mask.size(1)) % (compress_ratio) != 1).cpu()
-        trans_label_mask_zerocomp = trans_label_mask_zeroed[:, compression_mask_inds, :]
-        row_maxs = trans_label_mask_zerocomp.max(dim=2, keepdim=True)[0]
-        normalized_compress_mat = trans_label_mask_zerocomp / (row_maxs + self.eps) # [bs, mem_len, (mem_len + step_len)]
-        assinger_mat = torch.zeros_like(normalized_compress_mat).to(chunk_emb_seq.device)
-        assinger_mat[(normalized_compress_mat >= thres)] = 1
-        row_maxs_post = assinger_mat.sum(dim=2).unsqueeze(2)
-        assinger_mat = assinger_mat / (row_maxs_post + self.eps)
-=======
         """
         Use attention score to compress the new incoming embeddings with the memory embeddings.
 
@@ -351,7 +275,6 @@
         assinger_mat[(normalized_compress_mat >= thres)] = 1  # [batch_size, compressed_len, (mem_len+step_len)]
         row_maxs_post = assinger_mat.sum(dim=2).unsqueeze(2)  # [batch_size, compressed_len, 1]
         assinger_mat = assinger_mat / (row_maxs_post + self.eps)  # [batch_size, compressed_len, (mem_len+step_len)]
->>>>>>> 3ceb59a9
         return assinger_mat
     
     def memory_compressor(
@@ -363,20 +286,10 @@
         memory_label: torch.Tensor,
         compress_rate: int = 2,
         UNIT_LEN: int = 10,
-<<<<<<< HEAD
-        time_compress: bool = True,
         use_attn_score: bool = True,
         ):
         """
-        trans_mat:
-            Dimension: (batch_size, step_len, step_len)
-            
-=======
-        use_attn_score: bool = True,
-        ):
-        """
-
->>>>>>> 3ceb59a9
+
         Args:
             chunk_emb_seq:
                 Dimension: (batch_size, step_len, emb_dim)
@@ -395,25 +308,6 @@
         if step_idx == 0:
             # First trial, we only calculate mem_len 
             new_memory_buff = memory_buff # [bs, step_len, emb_dim]
-<<<<<<< HEAD
-            new_memory_label = prev_preds # [step_len]
-        else:
-            batch_size = chunk_emb_seq.shape[0]
-            new_preds = prev_preds[:, self.mem_len:, :] # [bs, max_spks, step_len]
-            # Prepare repeated mem_and_new_labels
-            mem_and_new_labels = torch.cat([memory_label, new_preds], dim=1) # [bs, (mem_len + step_len), max_spks]
-            mem_and_new_embs = torch.cat([memory_buff, chunk_emb_seq], dim=1) # [bs, (mem_len + step_len), step_len]
-            if time_compress:
-                if use_attn_score:
-                    assinger_mat = self._attention_score_compressor(batch_size, mem_and_new_embs, compress_ratio)
-                else:
-                    assinger_mat = self._drop_to_compress(chunk_emb_seq, mem_and_new_embs, mem_and_new_labels, compress_ratio)
-                assinger_mat = assinger_mat.to(mem_and_new_embs.device) 
-                new_memory_buff = torch.bmm(assinger_mat, mem_and_new_embs)
-                new_memory_label = torch.bmm(assinger_mat, mem_and_new_labels).bool().float() # [bs, max_spks, (mem_len + step_len)]
-            else: 
-                raise NotImplementedError
-=======
             new_memory_label = prev_preds # [bs, step_len]
         else:
             batch_size = chunk_emb_seq.shape[0]
@@ -428,7 +322,6 @@
             assinger_mat = assinger_mat.to(mem_and_new_embs.device) 
             new_memory_buff = torch.bmm(assinger_mat, mem_and_new_embs)
             new_memory_label = torch.bmm(assinger_mat, mem_and_new_labels).bool().float() # [batch_size, max_spks, (mem_len + step_len)]
->>>>>>> 3ceb59a9
         return new_memory_buff, new_memory_label
  
 

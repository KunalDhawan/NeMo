# Copyright (c) 2025, NVIDIA CORPORATION.  All rights reserved.
#
# Licensed under the Apache License, Version 2.0 (the "License");
# you may not use this file except in compliance with the License.
# You may obtain a copy of the License at
#
#     http://www.apache.org/licenses/LICENSE-2.0
#
# Unless required by applicable law or agreed to in writing, software
# distributed under the License is distributed on an "AS IS" BASIS,
# WITHOUT WARRANTIES OR CONDITIONS OF ANY KIND, either express or implied.
# See the License for the specific language governing permissions and
# limitations under the License.

import math
<<<<<<< HEAD

=======
from dataclasses import dataclass
from typing import List, Tuple
>>>>>>> 625f7e12

import torch
import torch.nn as nn
import torch.nn.functional as F

from dataclasses import dataclass
from nemo.utils import logging
from nemo.core.classes.exportable import Exportable
from nemo.core.classes.module import NeuralModule
<<<<<<< HEAD
from typing import List, Tuple
=======
from nemo.utils import logging
>>>>>>> 625f7e12

__all__ = ['SortformerModules']

@dataclass
class StreamingSortformerState():
    """
    This class creates a class instance that will be used to store the state of the
    streaming Sortformer model.

    Attributes:
        spkcache (torch.Tensor): Speaker cache to store embeddings from start
        spkcache_lengths (torch.Tensor): Lengths of the speaker cache
        spkcache_preds (torch.Tensor): The speaker predictions for the speaker cache parts
        fifo (torch.Tensor): FIFO queue to save the embedding from the latest chunks
        fifo_lengths (torch.Tensor): Lengths of the FIFO queue
        fifo_preds (torch.Tensor): The speaker predictions for the FIFO queue parts
        spk_perm (torch.Tensor): Speaker permutation information for the speaker cache
    """
    spkcache = None  # Speaker cache to store embeddings from start
    spkcache_lengths = None #
    spkcache_preds = None  # speaker cache predictions
    fifo = None  # to save the embedding from the latest chunks
    fifo_lengths = None
    fifo_preds = None
    spk_perm = None

@dataclass
class StreamingSortformerState:
    """
    This class creates a class instance that will be used to store the state of the
    streaming Sortformer model.

    Attributes:
        spkcache (torch.Tensor): Speaker cache to store embeddings from start
        spkcache_lengths (torch.Tensor): Lengths of the speaker cache
        spkcache_preds (torch.Tensor): The speaker predictions for the speaker cache parts
        fifo (torch.Tensor): FIFO queue to save the embedding from the latest chunks
        fifo_lengths (torch.Tensor): Lengths of the FIFO queue
        fifo_preds (torch.Tensor): The speaker predictions for the FIFO queue parts
        spk_perm (torch.Tensor): Speaker permutation information for the speaker cache
    """

    spkcache = None  # Speaker cache to store embeddings from start
    spkcache_lengths = None  #
    spkcache_preds = None  # speaker cache predictions
    fifo = None  # to save the embedding from the latest chunks
    fifo_lengths = None
    fifo_preds = None
    spk_perm = None


class SortformerModules(NeuralModule, Exportable):
    """
    A class including auxiliary functions for Sortformer models.
    This class contains and will contain the following functions that performs streaming features,
    and any neural layers that are not included in the NeMo neural modules
    (e.g. Transformer, Fast-Conformer).
    """

    def init_weights(self, m):
        """Init weights for linear layers."""
        if isinstance(m, nn.Linear):
            torch.nn.init.xavier_uniform_(m.weight)
            m.bias.data.fill_(0.01)

    def __init__(
        self,
        num_spks: int = 4,
        dropout_rate: float = 0.5,
        fc_d_model: int = 512,
        tf_d_model: int = 192,
        subsampling_factor: int = 8,
        spkcache_len: int = 188,
        fifo_len: int = 0,
        chunk_len: int = 376,
        spkcache_refresh_rate: int = 1,
        chunk_left_context: int = 1,
        chunk_right_context: int = 1,
        spkcache_sil_frames_per_spk: int = 3,
        causal_attn_rate: float = 0,
        causal_attn_rc: int = 7,
        scores_add_rnd: float = 0,
        pred_score_threshold: float = 0.25,
        max_index: int = 99999,
        scores_boost_latest: float = 0.05,
        sil_threshold: float = 0.2,
        strong_boost_rate: float = 0.75,
        weak_boost_rate: float = 1.5,
        min_pos_scores_rate: float = 0.5,
    ):
        super().__init__()
        # General params
        self.subsampling_factor = subsampling_factor
        self.fc_d_model = fc_d_model
        self.tf_d_model = tf_d_model
        self.hidden_size = tf_d_model
        self.n_spk: int = num_spks
        self.hidden_to_spks = nn.Linear(2 * self.hidden_size, self.n_spk)
        self.first_hidden_to_hidden = nn.Linear(self.hidden_size, self.hidden_size)
        self.single_hidden_to_spks = nn.Linear(self.hidden_size, self.n_spk)
        self.dropout = nn.Dropout(dropout_rate)
        self.encoder_proj = nn.Linear(self.fc_d_model, self.tf_d_model)
        self.log = False
<<<<<<< HEAD

        # Streaming-related params
        self.spkcache_len = spkcache_len
        self.fifo_len = fifo_len
        self.chunk_len = chunk_len
        self.chunk_left_context = chunk_left_context
        self.chunk_right_context = chunk_right_context
        self.spkcache_sil_frames_per_spk = spkcache_sil_frames_per_spk
        self.spkcache_refresh_rate = spkcache_refresh_rate
        self.causal_attn_rate = causal_attn_rate
        self.causal_attn_rc = causal_attn_rc
        self.scores_add_rnd = scores_add_rnd
        self.max_index = max_index
        self.pred_score_threshold = pred_score_threshold
        self.scores_boost_latest = scores_boost_latest
        self.sil_threshold = sil_threshold
        self.strong_boost_rate = strong_boost_rate
        self.weak_boost_rate = weak_boost_rate
        self.min_pos_scores_rate = min_pos_scores_rate

    def length_to_mask(self, lengths, max_length: int):
        """
        Convert length values to encoder mask input tensor

        Args:
            lengths (torch.Tensor): Tensor containing lengths of sequences
            max_length (int): maximum sequence length

        Returns:
            mask (torch.Tensor): Tensor of shape (batch_size, max_len) containing 0's
                                 in the padded region and 1's elsewhere
        """
        batch_size = lengths.shape[0]
        arange = torch.arange(max_length, device=lengths.device)
        mask = arange.expand(batch_size, max_length) < lengths.unsqueeze(1)
        return mask

    def streaming_feat_loader(
        self,
        feat_seq,
        feat_seq_length,
        feat_seq_offset
    ) -> Tuple[int, torch.Tensor, torch.Tensor, int, int]:
        """
        Load a chunk of feature sequence for streaming inference.

        Args:
            feat_seq (torch.Tensor): Tensor containing feature sequence
                Shape: (batch_size, feat_dim, feat frame count)
            feat_seq_length (torch.Tensor): Tensor containing feature sequence lengths
                Shape: (batch_size,)
            feat_seq_offset (torch.Tensor): Tensor containing feature sequence offsets
                Shape: (batch_size,)

        Returns:
            chunk_idx (int): Index of the current chunk
            chunk_feat_seq (torch.Tensor): Tensor containing the chunk of feature sequence
                Shape: (batch_size, diar frame count, feat_dim)
            feat_lengths (torch.Tensor): Tensor containing lengths of the chunk of feature sequence
                Shape: (batch_size,)
        """
=======

        # Streaming-related params
        self.spkcache_len = spkcache_len
        self.fifo_len = fifo_len
        self.chunk_len = chunk_len
        self.chunk_left_context = chunk_left_context
        self.chunk_right_context = chunk_right_context
        self.spkcache_sil_frames_per_spk = spkcache_sil_frames_per_spk
        self.spkcache_refresh_rate = spkcache_refresh_rate
        self.causal_attn_rate = causal_attn_rate
        self.causal_attn_rc = causal_attn_rc
        self.scores_add_rnd = scores_add_rnd
        self.max_index = max_index
        self.pred_score_threshold = pred_score_threshold
        self.scores_boost_latest = scores_boost_latest
        self.sil_threshold = sil_threshold
        self.strong_boost_rate = strong_boost_rate
        self.weak_boost_rate = weak_boost_rate
        self.min_pos_scores_rate = min_pos_scores_rate

    def length_to_mask(self, lengths, max_length: int):
        """
        Convert length values to encoder mask input tensor

        Args:
            lengths (torch.Tensor): Tensor containing lengths of sequences
            max_length (int): maximum sequence length

        Returns:
            mask (torch.Tensor): Tensor of shape (batch_size, max_len) containing 0's
                                 in the padded region and 1's elsewhere
        """
        batch_size = lengths.shape[0]
        arange = torch.arange(max_length, device=lengths.device)
        mask = arange.expand(batch_size, max_length) < lengths.unsqueeze(1)
        return mask

    def streaming_feat_loader(
        self, feat_seq, feat_seq_length, feat_seq_offset
    ) -> Tuple[int, torch.Tensor, torch.Tensor, int, int]:
        """
        Load a chunk of feature sequence for streaming inference.

        Args:
            feat_seq (torch.Tensor): Tensor containing feature sequence
                Shape: (batch_size, feat_dim, feat frame count)
            feat_seq_length (torch.Tensor): Tensor containing feature sequence lengths
                Shape: (batch_size,)
            feat_seq_offset (torch.Tensor): Tensor containing feature sequence offsets
                Shape: (batch_size,)

        Returns:
            chunk_idx (int): Index of the current chunk
            chunk_feat_seq (torch.Tensor): Tensor containing the chunk of feature sequence
                Shape: (batch_size, diar frame count, feat_dim)
            feat_lengths (torch.Tensor): Tensor containing lengths of the chunk of feature sequence
                Shape: (batch_size,)
        """
>>>>>>> 625f7e12
        feat_len = feat_seq.shape[2]
        num_chunks = math.ceil(feat_len / (self.chunk_len * self.subsampling_factor))
        if self.log:
            logging.info(
                f"feat_len={feat_len}, num_chunks={num_chunks}, "
                f"feat_seq_length={feat_seq_length}, feat_seq_offset={feat_seq_offset}"
            )

        stt_feat, end_feat, chunk_idx = 0, 0, 0
        while end_feat < feat_len:
            left_offset = min(self.chunk_left_context * self.subsampling_factor, stt_feat)
            end_feat = min(stt_feat + self.chunk_len * self.subsampling_factor, feat_len)
            right_offset = min(self.chunk_right_context * self.subsampling_factor, feat_len - end_feat)
<<<<<<< HEAD
            chunk_feat_seq = feat_seq[:, :, stt_feat - left_offset:end_feat + right_offset]
            feat_lengths = (
                (feat_seq_length + feat_seq_offset - stt_feat + left_offset)
                .clamp(0, chunk_feat_seq.shape[2])
=======
            chunk_feat_seq = feat_seq[:, :, stt_feat - left_offset : end_feat + right_offset]
            feat_lengths = (feat_seq_length + feat_seq_offset - stt_feat + left_offset).clamp(
                0, chunk_feat_seq.shape[2]
>>>>>>> 625f7e12
            )
            feat_lengths = feat_lengths * (feat_seq_offset < end_feat)
            stt_feat = end_feat
            chunk_feat_seq_t = torch.transpose(chunk_feat_seq, 1, 2)
            if self.log:
                logging.info(
                    f"chunk_idx: {chunk_idx}, "
                    f"chunk_feat_seq_t shape: {chunk_feat_seq_t.shape}, "
                    f"chunk_feat_lengths: {feat_lengths}"
                )
            yield chunk_idx, chunk_feat_seq_t, feat_lengths, left_offset, right_offset
            chunk_idx += 1

    def forward_speaker_sigmoids(self, hidden_out):
        """
        The final layer that outputs speaker probabilities using the Sigmoid activation function.

        Args:
            hidden_out (torch.Tensor): Tensor containing hidden states from the encoder
                Shape: (batch_size, n_frames, hidden_dim)

        Returns:
            preds (torch.Tensor): Tensor containing speaker probabilities computed using
                the Sigmoid activation function
                Shape: (batch_size, n_frames, n_spk)
        """
        hidden_out = self.dropout(F.relu(hidden_out))
        hidden_out = self.first_hidden_to_hidden(hidden_out)
        hidden_out = self.dropout(F.relu(hidden_out))
        spk_preds = self.single_hidden_to_spks(hidden_out)
<<<<<<< HEAD
        preds = nn.Sigmoid()(spk_preds)
=======
        preds = F.sigmoid(spk_preds)
>>>>>>> 625f7e12
        return preds

    def concat_embs(
        self,
        list_of_tensors=List[torch.Tensor],
        return_lengths: bool = False,
        dim: int = 1,
<<<<<<< HEAD
        device: torch.device = None
=======
        device: torch.device = None,
>>>>>>> 625f7e12
    ):
        """
        Concatenate a list of tensors along the specified dimension.

        Args:
            list_of_tensors (List[torch.Tensor]): List of tensors to concatenate
            return_lengths (bool): Whether to return lengths of the concatenated tensors
            dim (int): Concatenation axis
            device (torch.device): device to use for tensor operations

        Returns:
            embs (torch.Tensor): concatenated tensor
        """
        embs = torch.cat(list_of_tensors, dim=dim).to(device)
        lengths = torch.tensor(embs.shape[1]).repeat(embs.shape[0]).to(device)
        if return_lengths:
            return embs, lengths
        else:
            return embs

<<<<<<< HEAD
    def init_streaming_state(
        self,
        batch_size: int = 1,
        async_streaming: bool = False,
        device: torch.device = None
    ):
=======
    def init_streaming_state(self, batch_size: int = 1, async_streaming: bool = False, device: torch.device = None):
>>>>>>> 625f7e12
        """
        Initializes StreamingSortformerState with empty tensors or zero-valued tensors.

        Args:
            batch_size (int): Batch size for tensors in streaming state
            async_streaming (bool): True for asynchronous update, False for synchronous update
            device (torch.device): Device for tensors in streaming state

        Returns:
            streaming_state (SortformerStreamingState): initialized streaming state
        """
        streaming_state = StreamingSortformerState()
        if async_streaming:
<<<<<<< HEAD
            streaming_state.spkcache = torch.zeros((batch_size, self.spkcache_len, self.fc_d_model), device = device)
            streaming_state.spkcache_preds = torch.zeros((batch_size, self.spkcache_len, self.n_spk), device = device)
            streaming_state.spkcache_lengths = torch.zeros((batch_size,), dtype=torch.long, device = device)
            streaming_state.fifo = torch.zeros((batch_size, self.fifo_len, self.fc_d_model), device = device)
            streaming_state.fifo_lengths = torch.zeros((batch_size,), dtype=torch.long, device = device)
        else:
            streaming_state.spkcache = torch.zeros((batch_size, 0, self.fc_d_model), device = device)
            streaming_state.fifo = torch.zeros((batch_size, 0, self.fc_d_model), device = device)
=======
            streaming_state.spkcache = torch.zeros((batch_size, self.spkcache_len, self.fc_d_model), device=device)
            streaming_state.spkcache_preds = torch.zeros((batch_size, self.spkcache_len, self.n_spk), device=device)
            streaming_state.spkcache_lengths = torch.zeros((batch_size,), dtype=torch.long, device=device)
            streaming_state.fifo = torch.zeros((batch_size, self.fifo_len, self.fc_d_model), device=device)
            streaming_state.fifo_lengths = torch.zeros((batch_size,), dtype=torch.long, device=device)
        else:
            streaming_state.spkcache = torch.zeros((batch_size, 0, self.fc_d_model), device=device)
            streaming_state.fifo = torch.zeros((batch_size, 0, self.fc_d_model), device=device)
>>>>>>> 625f7e12
        return streaming_state

    def apply_mask_to_preds(self, spkcache_fifo_chunk_preds, spkcache_fifo_chunk_fc_encoder_lengths):
        """
        Applies mask to speaker cache and FIFO queue to ensure that only valid frames are
        considered for predictions from the model.

        Args:
            spkcache_fifo_chunk_preds (torch.Tensor): Speaker predictions of the chunk
            spkcache_fifo_chunk_fc_encoder_lengths (torch.Tensor): Lengths of current chunk in
                                                                   the Fast-Conformer encoder

        Returns:
            spkcache_fifo_chunk_preds (torch.Tensor): Speaker predictions of the chunk with valid frames only
        """
        batch_size, n_frames, n_spk = spkcache_fifo_chunk_preds.shape
        preds_mask = torch.arange(n_frames, device=spkcache_fifo_chunk_preds.device).view(1, -1, 1)
        preds_mask = preds_mask.expand(batch_size, -1, n_spk) < spkcache_fifo_chunk_fc_encoder_lengths.view(-1, 1, 1)
        preds_mask = preds_mask.expand(-1, n_frames, n_spk)
        spkcache_fifo_chunk_preds = torch.where(preds_mask, spkcache_fifo_chunk_preds, torch.tensor(0.0))
        return spkcache_fifo_chunk_preds

<<<<<<< HEAD
    def streaming_update_async(
        self,
        streaming_state,
        chunk,
        chunk_lengths,
        preds,
        lc: int = 0,
        rc: int = 0
    ):
=======
    def streaming_update_async(self, streaming_state, chunk, chunk_lengths, preds, lc: int = 0, rc: int = 0):
>>>>>>> 625f7e12
        """
        Update the speaker cache and FIFO queue with the chunk of embeddings and speaker predictions.
        Asynchronous version, which means speaker cache, FIFO and chunk may have different lengths within a batch.
        Should be used for real streaming applications.

        Args:
            streaming_state (SortformerStreamingState): Previous streaming state including speaker cache and FIFO
            chunk (torch.Tensor): chunk of embeddings to be predicted
                Shape: (batch_size, lc+chunk_len+rc, emb_dim)
            chunk_lengths (torch.Tensor): Lengths of current chunk
                Shape: (batch_size,)
            preds (torch.Tensor): Speaker predictions of the [spkcache + fifo + chunk] embeddings
                Shape: (batch_size, spkcache_len + fifo_len + lc+chunk_len+rc, num_spks)
            lc and rc (int): The left & right offset of the chunk,
                only the chunk[:, lc:chunk_len+lc] is used for update of speaker cache and FIFO queue

        Returns:
            streaming_state (SortformerStreamingState): Current streaming state including speaker cache and FIFO
            chunk_preds (torch.Tensor): Speaker predictions of the chunk embeddings
                Shape: (batch_size, chunk_len, num_spks)
        """
        batch_size, _, emb_dim = chunk.shape
        n_spk = preds.shape[2]

<<<<<<< HEAD
        max_spkcache_len, max_fifo_len, max_chunk_len = streaming_state.spkcache.shape[
            1], streaming_state.fifo.shape[1], chunk.shape[1] - lc - rc
=======
        max_spkcache_len, max_fifo_len, max_chunk_len = (
            streaming_state.spkcache.shape[1],
            streaming_state.fifo.shape[1],
            chunk.shape[1] - lc - rc,
        )
>>>>>>> 625f7e12

        if self.fifo_len == 0:
            max_pop_out_len = max_chunk_len
        elif self.spkcache_refresh_rate == 0:
            max_pop_out_len = self.fifo_len
        else:
            max_pop_out_len = min(max(self.spkcache_refresh_rate, max_chunk_len), self.fifo_len)

        streaming_state.fifo_preds = torch.zeros((batch_size, max_fifo_len, n_spk), device=preds.device)
        chunk_preds = torch.zeros((batch_size, max_chunk_len, n_spk), device=preds.device)
        chunk_lengths = (chunk_lengths - lc).clamp(min=0, max=max_chunk_len)
        updated_fifo = torch.zeros((batch_size, max_fifo_len + max_chunk_len, emb_dim), device=preds.device)
        updated_fifo_preds = torch.zeros((batch_size, max_fifo_len + max_chunk_len, n_spk), device=preds.device)
        updated_spkcache = torch.zeros((batch_size, max_spkcache_len + max_pop_out_len, emb_dim), device=preds.device)
        updated_spkcache_preds = torch.full(
<<<<<<< HEAD
            (batch_size, max_spkcache_len + max_pop_out_len, n_spk), 0.0, device=preds.device)
=======
            (batch_size, max_spkcache_len + max_pop_out_len, n_spk), 0.0, device=preds.device
        )
>>>>>>> 625f7e12

        for batch_index in range(batch_size):
            spkcache_len = streaming_state.spkcache_lengths[batch_index].item()
            fifo_len = streaming_state.fifo_lengths[batch_index].item()
            chunk_len = chunk_lengths[batch_index].item()
<<<<<<< HEAD
            streaming_state.fifo_preds[batch_index, :fifo_len,
                                       :] = preds[batch_index, spkcache_len:spkcache_len + fifo_len, :]
            chunk_preds[batch_index, :chunk_len, :] = preds[
                batch_index,
                spkcache_len + fifo_len + lc:spkcache_len + fifo_len + lc + chunk_len
            ]
            updated_spkcache[batch_index, :spkcache_len, :] = streaming_state.spkcache[batch_index, :spkcache_len, :]
            updated_spkcache_preds[batch_index, :spkcache_len,
                                   :] = streaming_state.spkcache_preds[batch_index, :spkcache_len, :]
=======
            streaming_state.fifo_preds[batch_index, :fifo_len, :] = preds[
                batch_index, spkcache_len : spkcache_len + fifo_len, :
            ]
            chunk_preds[batch_index, :chunk_len, :] = preds[
                batch_index, spkcache_len + fifo_len + lc : spkcache_len + fifo_len + lc + chunk_len
            ]
            updated_spkcache[batch_index, :spkcache_len, :] = streaming_state.spkcache[batch_index, :spkcache_len, :]
            updated_spkcache_preds[batch_index, :spkcache_len, :] = streaming_state.spkcache_preds[
                batch_index, :spkcache_len, :
            ]
>>>>>>> 625f7e12
            updated_fifo[batch_index, :fifo_len, :] = streaming_state.fifo[batch_index, :fifo_len, :]
            updated_fifo_preds[batch_index, :fifo_len, :] = streaming_state.fifo_preds[batch_index, :fifo_len, :]

            # append chunk to fifo
            streaming_state.fifo_lengths[batch_index] += chunk_len
<<<<<<< HEAD
            updated_fifo[batch_index, fifo_len:fifo_len + chunk_len, :] = chunk[batch_index, lc:lc + chunk_len, :]
            updated_fifo_preds[batch_index, fifo_len:fifo_len + chunk_len, :] = chunk_preds[batch_index, :chunk_len, :]
=======
            updated_fifo[batch_index, fifo_len : fifo_len + chunk_len, :] = chunk[batch_index, lc : lc + chunk_len, :]
            updated_fifo_preds[batch_index, fifo_len : fifo_len + chunk_len, :] = chunk_preds[
                batch_index, :chunk_len, :
            ]
>>>>>>> 625f7e12
            if fifo_len + chunk_len > max_fifo_len:
                # move pop_out_len first frames of FIFO queue to speaker cache
                pop_out_len = min(max_pop_out_len, fifo_len + chunk_len)
                streaming_state.spkcache_lengths[batch_index] += pop_out_len
<<<<<<< HEAD
                updated_spkcache[batch_index, spkcache_len:spkcache_len +
                                 pop_out_len, :] = updated_fifo[batch_index, :pop_out_len, :]
                if updated_spkcache_preds[batch_index, 0, 0] >= 0:
                    # speaker cache already compressed at least once
                    updated_spkcache_preds[batch_index, spkcache_len:spkcache_len +
                                           pop_out_len, :] = updated_fifo_preds[batch_index, :pop_out_len, :]
                elif spkcache_len + pop_out_len > self.spkcache_len:
                    # will compress speaker cache for the first time
                    updated_spkcache_preds[batch_index, :spkcache_len, :] = preds[batch_index, :spkcache_len, :]
                    updated_spkcache_preds[batch_index, spkcache_len:spkcache_len +
                                           pop_out_len, :] = updated_fifo_preds[batch_index, :pop_out_len, :]
                streaming_state.fifo_lengths[batch_index] -= pop_out_len
                new_fifo_len = streaming_state.fifo_lengths[batch_index].item()
                updated_fifo[batch_index, :new_fifo_len, :] = updated_fifo[
                    batch_index, pop_out_len:pop_out_len + new_fifo_len, :
=======
                updated_spkcache[batch_index, spkcache_len : spkcache_len + pop_out_len, :] = updated_fifo[
                    batch_index, :pop_out_len, :
                ]
                if updated_spkcache_preds[batch_index, 0, 0] >= 0:
                    # speaker cache already compressed at least once
                    updated_spkcache_preds[batch_index, spkcache_len : spkcache_len + pop_out_len, :] = (
                        updated_fifo_preds[batch_index, :pop_out_len, :]
                    )
                elif spkcache_len + pop_out_len > self.spkcache_len:
                    # will compress speaker cache for the first time
                    updated_spkcache_preds[batch_index, :spkcache_len, :] = preds[batch_index, :spkcache_len, :]
                    updated_spkcache_preds[batch_index, spkcache_len : spkcache_len + pop_out_len, :] = (
                        updated_fifo_preds[batch_index, :pop_out_len, :]
                    )
                streaming_state.fifo_lengths[batch_index] -= pop_out_len
                new_fifo_len = streaming_state.fifo_lengths[batch_index].item()
                updated_fifo[batch_index, :new_fifo_len, :] = updated_fifo[
                    batch_index, pop_out_len : pop_out_len + new_fifo_len, :
>>>>>>> 625f7e12
                ].clone()
                updated_fifo[batch_index, new_fifo_len:, :] = 0

        streaming_state.fifo = updated_fifo[:, :max_fifo_len, :]

        # update speaker cache
<<<<<<< HEAD
        need_compress = (streaming_state.spkcache_lengths > self.spkcache_len)
        streaming_state.spkcache = updated_spkcache[:, :self.spkcache_len:, :]
        streaming_state.spkcache_preds = updated_spkcache_preds[:, :self.spkcache_len:, :]
=======
        need_compress = streaming_state.spkcache_lengths > self.spkcache_len
        streaming_state.spkcache = updated_spkcache[:, : self.spkcache_len :, :]
        streaming_state.spkcache_preds = updated_spkcache_preds[:, : self.spkcache_len :, :]
>>>>>>> 625f7e12

        idx = torch.where(need_compress)[0]
        if len(idx) > 0:
            streaming_state.spkcache[idx], streaming_state.spkcache_preds[idx], _ = self._compress_spkcache(
<<<<<<< HEAD
                emb_seq=updated_spkcache[idx],
                preds=updated_spkcache_preds[idx],
                permute_spk=False
            )
            streaming_state.spkcache_lengths[idx] = streaming_state.spkcache_lengths[
                idx
            ].clamp(max=self.spkcache_len)
=======
                emb_seq=updated_spkcache[idx], preds=updated_spkcache_preds[idx], permute_spk=False
            )
            streaming_state.spkcache_lengths[idx] = streaming_state.spkcache_lengths[idx].clamp(max=self.spkcache_len)
>>>>>>> 625f7e12

        if self.log:
            logging.info(
                f"MC spkcache: {streaming_state.spkcache.shape}, "
                f"chunk: {chunk.shape}, fifo: {streaming_state.fifo.shape}, "
                f"chunk_preds: {chunk_preds.shape}"
            )

        return streaming_state, chunk_preds

<<<<<<< HEAD
    def streaming_update(
        self,
        streaming_state,
        chunk,
        preds,
        lc: int = 0,
        rc: int = 0
    ):
=======
    def streaming_update(self, streaming_state, chunk, preds, lc: int = 0, rc: int = 0):
>>>>>>> 625f7e12
        """
        Update the speaker cache and FIFO queue with the chunk of embeddings and speaker predictions.
        Synchronous version, which means speaker cahce, FIFO queue and chunk have same lengths within a batch.
        Should be used for training and evaluation, not for real streaming applications.

        Args:
            streaming_state (SortformerStreamingState): previous streaming state including speaker cache and FIFO
            chunk (torch.Tensor): chunk of embeddings to be predicted
                Shape: (batch_size, lc+chunk_len+rc, emb_dim)
            preds (torch.Tensor): speaker predictions of the [spkcache + fifo + chunk] embeddings
                Shape: (batch_size, spkcache_len + fifo_len + lc+chunk_len+rc, num_spks)
            lc and rc (int): left & right offset of the chunk,
                only the chunk[:, lc:chunk_len+lc] is used for update of speaker cache and FIFO queue

        Returns:
            streaming_state (SortformerStreamingState): current streaming state including speaker cache and FIFO
            chunk_preds (torch.Tensor): speaker predictions of the chunk embeddings
                Shape: (batch_size, chunk_len, num_spks)
        """

        batch_size, _, emb_dim = chunk.shape

<<<<<<< HEAD
        spkcache_len, fifo_len, chunk_len = streaming_state.spkcache.shape[
            1], streaming_state.fifo.shape[1], chunk.shape[1] - lc - rc
=======
        spkcache_len, fifo_len, chunk_len = (
            streaming_state.spkcache.shape[1],
            streaming_state.fifo.shape[1],
            chunk.shape[1] - lc - rc,
        )
>>>>>>> 625f7e12
        if streaming_state.spk_perm is not None:
            inv_spk_perm = torch.stack(
                [torch.argsort(streaming_state.spk_perm[batch_index]) for batch_index in range(batch_size)]
            )
            preds = torch.stack(
                [preds[batch_index, :, inv_spk_perm[batch_index]] for batch_index in range(batch_size)]
            )

<<<<<<< HEAD
        streaming_state.fifo_preds = preds[:, spkcache_len:spkcache_len + fifo_len]
        chunk = chunk[:, lc:chunk_len + lc]
        chunk_preds = preds[:, spkcache_len + fifo_len + lc:spkcache_len + fifo_len + chunk_len + lc]
=======
        streaming_state.fifo_preds = preds[:, spkcache_len : spkcache_len + fifo_len]
        chunk = chunk[:, lc : chunk_len + lc]
        chunk_preds = preds[:, spkcache_len + fifo_len + lc : spkcache_len + fifo_len + chunk_len + lc]
>>>>>>> 625f7e12

        # pop_out_len is the number of frames we will pop out from FIFO to update spkcache
        if self.fifo_len == 0:
            pop_out_len = chunk_len
        elif self.spkcache_refresh_rate == 0:
            pop_out_len = self.fifo_len
        else:
            pop_out_len = min(max(self.spkcache_refresh_rate, chunk_len), self.fifo_len)

        # append chunk to fifo
        streaming_state.fifo = torch.cat([streaming_state.fifo, chunk], dim=1)
        streaming_state.fifo_preds = torch.cat([streaming_state.fifo_preds, chunk_preds], dim=1)

        if fifo_len + chunk_len > self.fifo_len:
            # extract pop_out_len first frames from FIFO queue
            pop_out_len = min(pop_out_len, fifo_len + chunk_len)
            pop_out_embs = streaming_state.fifo[:, :pop_out_len]
            pop_out_preds = streaming_state.fifo_preds[:, :pop_out_len]
            streaming_state.fifo = streaming_state.fifo[:, pop_out_len:]
            streaming_state.fifo_preds = streaming_state.fifo_preds[:, pop_out_len:]

            # append pop_out_embs to spkcache
            streaming_state.spkcache = torch.cat([streaming_state.spkcache, pop_out_embs], dim=1)
            if streaming_state.spkcache_preds is not None:  # if speaker cache has been already updated at least once
                streaming_state.spkcache_preds = torch.cat([streaming_state.spkcache_preds, pop_out_preds], dim=1)
<<<<<<< HEAD

            if streaming_state.spkcache.shape[1] > self.spkcache_len:
                if streaming_state.spkcache_preds is None:  # if this is a first update of speaker cache
                    streaming_state.spkcache_preds = torch.cat([preds[:, :spkcache_len], pop_out_preds], dim=1)
                streaming_state.spkcache, \
                streaming_state.spkcache_preds, \
                streaming_state.spk_perm = self._compress_spkcache(
                    emb_seq=streaming_state.spkcache,
                    preds=streaming_state.spkcache_preds,
                    permute_spk=self.training
=======
            if streaming_state.spkcache.shape[1] > self.spkcache_len:
                if streaming_state.spkcache_preds is None:  # if this is a first update of speaker cache
                    streaming_state.spkcache_preds = torch.cat([preds[:, :spkcache_len], pop_out_preds], dim=1)
                streaming_state.spkcache, streaming_state.spkcache_preds, streaming_state.spk_perm = (
                    self._compress_spkcache(
                        emb_seq=streaming_state.spkcache,
                        preds=streaming_state.spkcache_preds,
                        permute_spk=self.training,
                    )
>>>>>>> 625f7e12
                )

        if self.log:
            logging.info(
                f"spkcache: {streaming_state.spkcache.shape}, "
                f"chunk: {chunk.shape}, fifo: {streaming_state.fifo.shape}, "
                f"chunk_preds: {chunk_preds.shape}"
            )

        return streaming_state, chunk_preds

    def _boost_topk_scores(
<<<<<<< HEAD
        self,
        scores,
        n_boost_per_spk: int,
        scale_factor: float = 1.0,
        offset: float = 0.5
=======
        self, scores, n_boost_per_spk: int, scale_factor: float = 1.0, offset: float = 0.5
>>>>>>> 625f7e12
    ) -> torch.Tensor:
        """
        Increase `n_boost_per_spk` highest scores for each speaker.

        Args:
            scores (torch.Tensor): Tensor containing scores for each frame and speaker
                Shape: (batch_size, n_frames, n_spk)
            n_boost_per_spk (int): Number of frames to boost per speaker
            scale_factor (float): Scaling factor for boosting scores. Defaults to 1.0.
            offset (float): Offset for score adjustment. Defaults to 0.5.

        Returns:
            scores (torch.Tensor): Tensor containing scores for each frame and speaker after boosting.
                Shape: (batch_size, n_frames, n_spk)
        """
        batch_size, _, n_spk = scores.shape
        _, topk_indices = torch.topk(scores, n_boost_per_spk, dim=1, largest=True, sorted=False)
        batch_indices = torch.arange(batch_size).unsqueeze(1).unsqueeze(2)  # Shape: (batch_size, 1, 1)
        speaker_indices = torch.arange(n_spk).unsqueeze(0).unsqueeze(0)  # Shape: (1, 1, n_spk)
        # Boost scores corresponding to topk_indices; but scores for disabled frames will remain '-inf'
        scores[batch_indices, topk_indices, speaker_indices] -= scale_factor * math.log(offset)
        return scores

    def _get_silence_profile(self, emb_seq, preds):
        """
        Get mean silence embedding from emb_seq sequence.
        Embeddings are considered as silence if sum of corresponding preds is lower than self.sil_threshold.

        Args:
            emb_seq (torch.Tensor): Tensor containing sequence of embeddings
                Shape: (batch_size, n_frames, emb_dim)
            preds (torch.Tensor): Tensor containing speaker activity probabilities
                Shape: (batch_size, n_frames, n_spk)

        Returns:
            mean_sil_emb (torch.Tensor): Mean silence embedding tensor
                Shape: (batch_size, emb_dim)
        """
<<<<<<< HEAD
        is_sil = (preds.sum(dim=2) < self.sil_threshold)
=======
        is_sil = preds.sum(dim=2) < self.sil_threshold
>>>>>>> 625f7e12
        is_sil = is_sil.unsqueeze(-1)
        emb_seq_sil = torch.where(is_sil, emb_seq, torch.tensor(0.0))  # (batch_size, n_frames, emb_dim)
        emb_seq_sil_sum = emb_seq_sil.sum(dim=1)  # (batch_size, emb_dim)
        sil_count = is_sil.sum(dim=1).clamp(min=1)  # (batch_size)
        mean_sil_emb = emb_seq_sil_sum / sil_count  # (batch_size, emb_dim)
        return mean_sil_emb

    def _get_log_pred_scores(self, preds):
        """
        Get per-frame scores for speakers based on their activity probabilities.
        Scores are log-based and designed to be high for confident prediction of non-overlapped speech.

        Args:
            preds (torch.Tensor): Tensor containing speaker activity probabilities
                Shape: (batch_size, n_frames, n_spk)

        Returns:
            scores (torch.Tensor): Tensor containing speaker scores
                Shape: (batch_size, n_frames, n_spk)
        """
        log_probs = torch.log(torch.clamp(preds, min=self.pred_score_threshold))
        log_1_probs = torch.log(torch.clamp(1.0 - preds, min=self.pred_score_threshold))
        log_1_probs_sum = log_1_probs.sum(dim=2).unsqueeze(-1).expand(-1, -1, self.n_spk)
        scores = log_probs - log_1_probs + log_1_probs_sum - math.log(0.5)
        return scores

    def _get_topk_indices(self, scores):
        """
        Get indices corresponding to spkcache_len highest scores, and binary mask for frames in topk to be disabled.
        Disabled frames correspond to either '-inf' score or spkcache_sil_frames_per_spk frames of extra silence
        Mean silence embedding will be used for these frames.

        Args:
            scores (torch.Tensor): Tensor containing speaker scores, including for extra silence frames
                Shape: (batch_size, n_frames, n_spk)

        Returns:
            topk_indices_sorted (torch.Tensor): Tensor containing frame indices of spkcache_len highest scores
                Shape: (batch_size, spkcache_len)
            is_disabled (torch.Tensor): Tensor containing binary mask for frames in topk to be disabled
                Shape: (batch_size, spkcache_len)
        """
        batch_size, n_frames, _ = scores.shape
        n_frames_no_sil = n_frames - self.spkcache_sil_frames_per_spk
        # Concatenate scores for all speakers and get spkcache_len frames with highest scores.
        # Replace topk_indices corresponding to '-inf' score with a placeholder index self.max_index.
        scores_flatten = scores.permute(0, 2, 1).reshape(batch_size, -1)
        topk_values, topk_indices = torch.topk(scores_flatten, self.spkcache_len, dim=1, sorted=False)
<<<<<<< HEAD
        valid_topk_mask = (topk_values != float('-inf'))
=======
        valid_topk_mask = topk_values != float('-inf')
>>>>>>> 625f7e12
        topk_indices = torch.where(valid_topk_mask, topk_indices, torch.tensor(self.max_index))
        # Sort topk_indices to preserve the original order of the frames.
        # Get correct indices corresponding to the original frames
        topk_indices_sorted, _ = torch.sort(topk_indices, dim=1)  # Shape: (batch_size, spkcache_len)
<<<<<<< HEAD
        is_disabled = (topk_indices_sorted == self.max_index)
        topk_indices_sorted = torch.remainder(topk_indices_sorted, n_frames)
        is_disabled += (topk_indices_sorted >= n_frames_no_sil)
=======
        is_disabled = topk_indices_sorted == self.max_index
        topk_indices_sorted = torch.remainder(topk_indices_sorted, n_frames)
        is_disabled += topk_indices_sorted >= n_frames_no_sil
>>>>>>> 625f7e12
        topk_indices_sorted[is_disabled] = 0  # Set a placeholder index to make gather work
        return topk_indices_sorted, is_disabled

    def _gather_spkcache_and_preds(self, emb_seq, preds, topk_indices, is_disabled):
        """
        Gather embeddings from emb_seq and speaker activities from preds corresponding to topk_indices.
        For disabled frames, use mean silence embedding and zero probability instead.

        Args:
            emb_seq (torch.Tensor): Tensor containing sequence of embeddings.
                Shape: (batch_size, n_frames, emb_dim)
            preds (torch.Tensor): Tensor containing speaker activity probabilities
                Shape: (batch_size, n_frames, n_spk)
            topk_indices (torch.Tensor): Tensor containing indices of frames to gather
                Shape: (batch_size, spkcache_len)
            is_disabled (torch.Tensor): Tensor containing binary mask for disabled frames
                Shape: (batch_size, spkcache_len)

        Returns:
            emb_seq_gathered (torch.Tensor): Tensor containing gathered embeddings.
                Shape: (batch_size, spkcache_len, emb_dim)
            preds_gathered (torch.Tensor): Tensor containing gathered speaker activities.
                Shape: (batch_size, spkcache_len, n_spk)
        """
        # To use `torch.gather`, expand `topk_indices` along the last dimension to match `emb_dim`.
        # Gather the speaker cache embeddings, including the placeholder embeddings for silence frames.
        # Finally, replace the placeholder embeddings with actual mean silence embedding.
        emb_dim, n_spk = emb_seq.shape[2], preds.shape[2]
        indices_expanded_emb = topk_indices.unsqueeze(-1).expand(-1, -1, emb_dim)
        emb_seq_gathered = torch.gather(emb_seq, 1, indices_expanded_emb)  # (batch_size, spkcache_len, emb_dim)
        mean_sil_emb = self._get_silence_profile(emb_seq, preds)  # Compute mean silence embedding
        mean_sil_emb_expanded = mean_sil_emb.unsqueeze(1).expand(-1, self.spkcache_len, -1)
        emb_seq_gathered = torch.where(is_disabled.unsqueeze(-1), mean_sil_emb_expanded, emb_seq_gathered)

        # To use `torch.gather`, expand `topk_indices` along the last dimension to match `n_spk`.
        # Gather speaker cache predictions `preds`, including the placeholder `preds` for silence frames.
        # Finally, replace the placeholder `preds` with zeros.
        indices_expanded_spk = topk_indices.unsqueeze(-1).expand(-1, -1, n_spk)
        preds_gathered = torch.gather(preds, 1, indices_expanded_spk)  # (batch_size, spkcache_len, n_spk)
        preds_gathered = torch.where(is_disabled.unsqueeze(-1), torch.tensor(0.0), preds_gathered)
        return emb_seq_gathered, preds_gathered

    def _get_max_perm_index(self, scores):
        """
        Get number of first speakers having at least one positive score.
        These speakers will be randomly permuted during _compress_spkcache (training only).

        Args:
            scores (torch.Tensor): Tensor containing speaker scores
                Shape: (batch_size, n_frames, n_spk)

        Returns:
            max_perm_index (torch.Tensor): Tensor with number of first speakers to permute
                Shape: (batch_size)
        """

        batch_size, _, n_spk = scores.shape
        is_pos = scores > 0  # positive score usually means that only current speaker is speaking
        zero_indices = torch.where(is_pos.sum(dim=1) == 0)
        max_perm_index = torch.full((batch_size,), n_spk, dtype=torch.long, device=scores.device)
        max_perm_index.scatter_reduce_(0, zero_indices[0], zero_indices[1], reduce="amin", include_self=False)
        return max_perm_index

    def _disable_low_scores(self, preds, scores, min_pos_scores_per_spk: int):
        """
        Sets scores for non-speech to '-inf'.
        Also sets non-positive scores to '-inf', if there are at least min_pos_scores_per_spk positive scores.

        Args:
            preds (torch.Tensor): Tensor containing speaker activity probabilities
                Shape: (batch_size, n_frames, n_spk)
            scores (torch.Tensor): Tensor containing speaker importance scores
                Shape: (batch_size, n_frames, n_spk)
            min_pos_scores_per_spk (int): if number of positive scores for a speaker is greater than this,
                then all non-positive scores for this speaker will be disabled, i.e. set to '-inf'.

        Returns:
            scores (torch.Tensor): Tensor containing speaker scores.
                Shape: (batch_size, n_frames, n_spk)
        """
        # Replace scores for non-speech with '-inf'.
        is_speech = preds > 0.5
        scores = torch.where(is_speech, scores, torch.tensor(float('-inf')))

        # Replace non-positive scores (usually overlapped speech) with '-inf'
        # This will be applied only if a speaker has at least min_pos_scores_per_spk positive-scored frames
        is_pos = scores > 0  # positive score usually means that only current speaker is speaking
        is_nonpos_replace = (~is_pos) * is_speech * (is_pos.sum(dim=1).unsqueeze(1) >= min_pos_scores_per_spk)
        scores = torch.where(is_nonpos_replace, torch.tensor(float('-inf')), scores)
        return scores

    def _permute_speakers(self, scores, max_perm_index):
        """
        Create a random permutation of scores max_perm_index first speakers.

        Args:
            scores (torch.Tensor): Tensor containing speaker scores
                Shape: (batch_size, n_frames, n_spk)
            max_perm_index (torch.Tensor): Tensor with number of first speakers to permute
                Shape: (batch_size)

        Returns:
            scores (torch.Tensor): Tensor with permuted scores.
                Shape: (batch_size, n_frames, n_spk)
            spk_perm (torch.Tensor): Tensor containing speaker permutation applied to scores
                Shape: (batch_size, n_spk)
        """
        spk_perm_list, scores_list = [], []
        batch_size, _, n_spk = scores.shape
        for batch_index in range(batch_size):
            rand_perm_inds = torch.randperm(max_perm_index[batch_index].item())
            linear_inds = torch.arange(max_perm_index[batch_index].item(), n_spk)
            permutation = torch.cat([rand_perm_inds, linear_inds])
            spk_perm_list.append(permutation)
            scores_list.append(scores[batch_index, :, permutation])
        spk_perm = torch.stack(spk_perm_list).to(scores.device)
        scores = torch.stack(scores_list).to(scores.device)
        return scores, spk_perm

    def _compress_spkcache(self, emb_seq, preds, permute_spk: bool = False):
        """
        Compress speaker cache for streaming inference.
        Keep spkcache_len most important frames out of input n_frames, based on preds.

        Args:
            emb_seq (torch.Tensor): Tensor containing n_frames > spkcache_len embeddings
                Shape: (batch_size, n_frames, emb_dim)
            preds (torch.Tensor): Tensor containing n_frames > spkcache_len speaker activity probabilities
                Shape: (batch_size, n_frames, n_spk)
            permute_spk (bool): If true, will generate a random permutation of existing speakers

        Returns:
            spkcache (torch.Tensor): Tensor containing spkcache_len most important embeddings from emb_seq.
                Embeddings are ordered by speakers. Within each speaker, original order of frames is kept.
                Shape: (batch_size, spkcache_len, emb_dim)
            spkcache_preds (torch.Tensor): predictions corresponding to speaker cache
                Shape: (batch_size, spkcache_len, n_spk)
            spk_perm (torch.Tensor): random speaker permutation tensor if permute_spk=True, otherwise None
                Shape: (batch_size, n_spk)
        """
        batch_size, n_frames, n_spk = preds.shape
        spkcache_len_per_spk = self.spkcache_len // n_spk - self.spkcache_sil_frames_per_spk
        strong_boost_per_spk = math.floor(spkcache_len_per_spk * self.strong_boost_rate)
        weak_boost_per_spk = math.floor(spkcache_len_per_spk * self.weak_boost_rate)
        min_pos_scores_per_spk = math.floor(spkcache_len_per_spk * self.min_pos_scores_rate)

        scores = self._get_log_pred_scores(preds)
        scores = self._disable_low_scores(preds, scores, min_pos_scores_per_spk)

        if permute_spk:  # Generate a random permutation of speakers
            max_perm_index = self._get_max_perm_index(scores)
            scores, spk_perm = self._permute_speakers(scores, max_perm_index)
        else:
            spk_perm = None

        if self.scores_boost_latest > 0:  # Boost newly added frames
<<<<<<< HEAD
            scores[:, self.spkcache_len:, :] += self.scores_boost_latest
=======
            scores[:, self.spkcache_len :, :] += self.scores_boost_latest
>>>>>>> 625f7e12

        if self.training:
            if self.scores_add_rnd > 0:  # Add random noise to scores
                scores += torch.rand(batch_size, n_frames, n_spk, device=scores.device) * self.scores_add_rnd

        # Strong boosting to ensure each speaker has at least K frames in speaker cache
        scores = self._boost_topk_scores(scores, strong_boost_per_spk, scale_factor=2)
        # Weak boosting to prevent dominance of one speaker in speaker cache
        scores = self._boost_topk_scores(scores, weak_boost_per_spk, scale_factor=1)

        if self.spkcache_sil_frames_per_spk > 0:  # Add number of silence frames in the end of each block
<<<<<<< HEAD
            pad = torch.full(
                (batch_size, self.spkcache_sil_frames_per_spk, n_spk), float('inf'), device=scores.device
            )
=======
            pad = torch.full((batch_size, self.spkcache_sil_frames_per_spk, n_spk), float('inf'), device=scores.device)
>>>>>>> 625f7e12
            scores = torch.cat([scores, pad], dim=1)  # (batch_size, n_frames + spkcache_sil_frames_per_spk, n_spk)

        topk_indices, is_disabled = self._get_topk_indices(scores)
        spkcache, spkcache_preds = self._gather_spkcache_and_preds(emb_seq, preds, topk_indices, is_disabled)
        return spkcache, spkcache_preds, spk_perm<|MERGE_RESOLUTION|>--- conflicted
+++ resolved
@@ -13,12 +13,8 @@
 # limitations under the License.
 
 import math
-<<<<<<< HEAD
-
-=======
 from dataclasses import dataclass
 from typing import List, Tuple
->>>>>>> 625f7e12
 
 import torch
 import torch.nn as nn
@@ -28,36 +24,10 @@
 from nemo.utils import logging
 from nemo.core.classes.exportable import Exportable
 from nemo.core.classes.module import NeuralModule
-<<<<<<< HEAD
-from typing import List, Tuple
-=======
 from nemo.utils import logging
->>>>>>> 625f7e12
 
 __all__ = ['SortformerModules']
 
-@dataclass
-class StreamingSortformerState():
-    """
-    This class creates a class instance that will be used to store the state of the
-    streaming Sortformer model.
-
-    Attributes:
-        spkcache (torch.Tensor): Speaker cache to store embeddings from start
-        spkcache_lengths (torch.Tensor): Lengths of the speaker cache
-        spkcache_preds (torch.Tensor): The speaker predictions for the speaker cache parts
-        fifo (torch.Tensor): FIFO queue to save the embedding from the latest chunks
-        fifo_lengths (torch.Tensor): Lengths of the FIFO queue
-        fifo_preds (torch.Tensor): The speaker predictions for the FIFO queue parts
-        spk_perm (torch.Tensor): Speaker permutation information for the speaker cache
-    """
-    spkcache = None  # Speaker cache to store embeddings from start
-    spkcache_lengths = None #
-    spkcache_preds = None  # speaker cache predictions
-    fifo = None  # to save the embedding from the latest chunks
-    fifo_lengths = None
-    fifo_preds = None
-    spk_perm = None
 
 @dataclass
 class StreamingSortformerState:
@@ -136,7 +106,6 @@
         self.dropout = nn.Dropout(dropout_rate)
         self.encoder_proj = nn.Linear(self.fc_d_model, self.tf_d_model)
         self.log = False
-<<<<<<< HEAD
 
         # Streaming-related params
         self.spkcache_len = spkcache_len
@@ -175,10 +144,7 @@
         return mask
 
     def streaming_feat_loader(
-        self,
-        feat_seq,
-        feat_seq_length,
-        feat_seq_offset
+        self, feat_seq, feat_seq_length, feat_seq_offset
     ) -> Tuple[int, torch.Tensor, torch.Tensor, int, int]:
         """
         Load a chunk of feature sequence for streaming inference.
@@ -198,66 +164,6 @@
             feat_lengths (torch.Tensor): Tensor containing lengths of the chunk of feature sequence
                 Shape: (batch_size,)
         """
-=======
-
-        # Streaming-related params
-        self.spkcache_len = spkcache_len
-        self.fifo_len = fifo_len
-        self.chunk_len = chunk_len
-        self.chunk_left_context = chunk_left_context
-        self.chunk_right_context = chunk_right_context
-        self.spkcache_sil_frames_per_spk = spkcache_sil_frames_per_spk
-        self.spkcache_refresh_rate = spkcache_refresh_rate
-        self.causal_attn_rate = causal_attn_rate
-        self.causal_attn_rc = causal_attn_rc
-        self.scores_add_rnd = scores_add_rnd
-        self.max_index = max_index
-        self.pred_score_threshold = pred_score_threshold
-        self.scores_boost_latest = scores_boost_latest
-        self.sil_threshold = sil_threshold
-        self.strong_boost_rate = strong_boost_rate
-        self.weak_boost_rate = weak_boost_rate
-        self.min_pos_scores_rate = min_pos_scores_rate
-
-    def length_to_mask(self, lengths, max_length: int):
-        """
-        Convert length values to encoder mask input tensor
-
-        Args:
-            lengths (torch.Tensor): Tensor containing lengths of sequences
-            max_length (int): maximum sequence length
-
-        Returns:
-            mask (torch.Tensor): Tensor of shape (batch_size, max_len) containing 0's
-                                 in the padded region and 1's elsewhere
-        """
-        batch_size = lengths.shape[0]
-        arange = torch.arange(max_length, device=lengths.device)
-        mask = arange.expand(batch_size, max_length) < lengths.unsqueeze(1)
-        return mask
-
-    def streaming_feat_loader(
-        self, feat_seq, feat_seq_length, feat_seq_offset
-    ) -> Tuple[int, torch.Tensor, torch.Tensor, int, int]:
-        """
-        Load a chunk of feature sequence for streaming inference.
-
-        Args:
-            feat_seq (torch.Tensor): Tensor containing feature sequence
-                Shape: (batch_size, feat_dim, feat frame count)
-            feat_seq_length (torch.Tensor): Tensor containing feature sequence lengths
-                Shape: (batch_size,)
-            feat_seq_offset (torch.Tensor): Tensor containing feature sequence offsets
-                Shape: (batch_size,)
-
-        Returns:
-            chunk_idx (int): Index of the current chunk
-            chunk_feat_seq (torch.Tensor): Tensor containing the chunk of feature sequence
-                Shape: (batch_size, diar frame count, feat_dim)
-            feat_lengths (torch.Tensor): Tensor containing lengths of the chunk of feature sequence
-                Shape: (batch_size,)
-        """
->>>>>>> 625f7e12
         feat_len = feat_seq.shape[2]
         num_chunks = math.ceil(feat_len / (self.chunk_len * self.subsampling_factor))
         if self.log:
@@ -271,16 +177,9 @@
             left_offset = min(self.chunk_left_context * self.subsampling_factor, stt_feat)
             end_feat = min(stt_feat + self.chunk_len * self.subsampling_factor, feat_len)
             right_offset = min(self.chunk_right_context * self.subsampling_factor, feat_len - end_feat)
-<<<<<<< HEAD
-            chunk_feat_seq = feat_seq[:, :, stt_feat - left_offset:end_feat + right_offset]
-            feat_lengths = (
-                (feat_seq_length + feat_seq_offset - stt_feat + left_offset)
-                .clamp(0, chunk_feat_seq.shape[2])
-=======
             chunk_feat_seq = feat_seq[:, :, stt_feat - left_offset : end_feat + right_offset]
             feat_lengths = (feat_seq_length + feat_seq_offset - stt_feat + left_offset).clamp(
                 0, chunk_feat_seq.shape[2]
->>>>>>> 625f7e12
             )
             feat_lengths = feat_lengths * (feat_seq_offset < end_feat)
             stt_feat = end_feat
@@ -311,11 +210,7 @@
         hidden_out = self.first_hidden_to_hidden(hidden_out)
         hidden_out = self.dropout(F.relu(hidden_out))
         spk_preds = self.single_hidden_to_spks(hidden_out)
-<<<<<<< HEAD
-        preds = nn.Sigmoid()(spk_preds)
-=======
         preds = F.sigmoid(spk_preds)
->>>>>>> 625f7e12
         return preds
 
     def concat_embs(
@@ -323,11 +218,7 @@
         list_of_tensors=List[torch.Tensor],
         return_lengths: bool = False,
         dim: int = 1,
-<<<<<<< HEAD
-        device: torch.device = None
-=======
         device: torch.device = None,
->>>>>>> 625f7e12
     ):
         """
         Concatenate a list of tensors along the specified dimension.
@@ -348,16 +239,7 @@
         else:
             return embs
 
-<<<<<<< HEAD
-    def init_streaming_state(
-        self,
-        batch_size: int = 1,
-        async_streaming: bool = False,
-        device: torch.device = None
-    ):
-=======
     def init_streaming_state(self, batch_size: int = 1, async_streaming: bool = False, device: torch.device = None):
->>>>>>> 625f7e12
         """
         Initializes StreamingSortformerState with empty tensors or zero-valued tensors.
 
@@ -371,16 +253,6 @@
         """
         streaming_state = StreamingSortformerState()
         if async_streaming:
-<<<<<<< HEAD
-            streaming_state.spkcache = torch.zeros((batch_size, self.spkcache_len, self.fc_d_model), device = device)
-            streaming_state.spkcache_preds = torch.zeros((batch_size, self.spkcache_len, self.n_spk), device = device)
-            streaming_state.spkcache_lengths = torch.zeros((batch_size,), dtype=torch.long, device = device)
-            streaming_state.fifo = torch.zeros((batch_size, self.fifo_len, self.fc_d_model), device = device)
-            streaming_state.fifo_lengths = torch.zeros((batch_size,), dtype=torch.long, device = device)
-        else:
-            streaming_state.spkcache = torch.zeros((batch_size, 0, self.fc_d_model), device = device)
-            streaming_state.fifo = torch.zeros((batch_size, 0, self.fc_d_model), device = device)
-=======
             streaming_state.spkcache = torch.zeros((batch_size, self.spkcache_len, self.fc_d_model), device=device)
             streaming_state.spkcache_preds = torch.zeros((batch_size, self.spkcache_len, self.n_spk), device=device)
             streaming_state.spkcache_lengths = torch.zeros((batch_size,), dtype=torch.long, device=device)
@@ -389,7 +261,6 @@
         else:
             streaming_state.spkcache = torch.zeros((batch_size, 0, self.fc_d_model), device=device)
             streaming_state.fifo = torch.zeros((batch_size, 0, self.fc_d_model), device=device)
->>>>>>> 625f7e12
         return streaming_state
 
     def apply_mask_to_preds(self, spkcache_fifo_chunk_preds, spkcache_fifo_chunk_fc_encoder_lengths):
@@ -412,19 +283,7 @@
         spkcache_fifo_chunk_preds = torch.where(preds_mask, spkcache_fifo_chunk_preds, torch.tensor(0.0))
         return spkcache_fifo_chunk_preds
 
-<<<<<<< HEAD
-    def streaming_update_async(
-        self,
-        streaming_state,
-        chunk,
-        chunk_lengths,
-        preds,
-        lc: int = 0,
-        rc: int = 0
-    ):
-=======
     def streaming_update_async(self, streaming_state, chunk, chunk_lengths, preds, lc: int = 0, rc: int = 0):
->>>>>>> 625f7e12
         """
         Update the speaker cache and FIFO queue with the chunk of embeddings and speaker predictions.
         Asynchronous version, which means speaker cache, FIFO and chunk may have different lengths within a batch.
@@ -449,16 +308,11 @@
         batch_size, _, emb_dim = chunk.shape
         n_spk = preds.shape[2]
 
-<<<<<<< HEAD
-        max_spkcache_len, max_fifo_len, max_chunk_len = streaming_state.spkcache.shape[
-            1], streaming_state.fifo.shape[1], chunk.shape[1] - lc - rc
-=======
         max_spkcache_len, max_fifo_len, max_chunk_len = (
             streaming_state.spkcache.shape[1],
             streaming_state.fifo.shape[1],
             chunk.shape[1] - lc - rc,
         )
->>>>>>> 625f7e12
 
         if self.fifo_len == 0:
             max_pop_out_len = max_chunk_len
@@ -474,28 +328,13 @@
         updated_fifo_preds = torch.zeros((batch_size, max_fifo_len + max_chunk_len, n_spk), device=preds.device)
         updated_spkcache = torch.zeros((batch_size, max_spkcache_len + max_pop_out_len, emb_dim), device=preds.device)
         updated_spkcache_preds = torch.full(
-<<<<<<< HEAD
-            (batch_size, max_spkcache_len + max_pop_out_len, n_spk), 0.0, device=preds.device)
-=======
             (batch_size, max_spkcache_len + max_pop_out_len, n_spk), 0.0, device=preds.device
         )
->>>>>>> 625f7e12
 
         for batch_index in range(batch_size):
             spkcache_len = streaming_state.spkcache_lengths[batch_index].item()
             fifo_len = streaming_state.fifo_lengths[batch_index].item()
             chunk_len = chunk_lengths[batch_index].item()
-<<<<<<< HEAD
-            streaming_state.fifo_preds[batch_index, :fifo_len,
-                                       :] = preds[batch_index, spkcache_len:spkcache_len + fifo_len, :]
-            chunk_preds[batch_index, :chunk_len, :] = preds[
-                batch_index,
-                spkcache_len + fifo_len + lc:spkcache_len + fifo_len + lc + chunk_len
-            ]
-            updated_spkcache[batch_index, :spkcache_len, :] = streaming_state.spkcache[batch_index, :spkcache_len, :]
-            updated_spkcache_preds[batch_index, :spkcache_len,
-                                   :] = streaming_state.spkcache_preds[batch_index, :spkcache_len, :]
-=======
             streaming_state.fifo_preds[batch_index, :fifo_len, :] = preds[
                 batch_index, spkcache_len : spkcache_len + fifo_len, :
             ]
@@ -506,42 +345,19 @@
             updated_spkcache_preds[batch_index, :spkcache_len, :] = streaming_state.spkcache_preds[
                 batch_index, :spkcache_len, :
             ]
->>>>>>> 625f7e12
             updated_fifo[batch_index, :fifo_len, :] = streaming_state.fifo[batch_index, :fifo_len, :]
             updated_fifo_preds[batch_index, :fifo_len, :] = streaming_state.fifo_preds[batch_index, :fifo_len, :]
 
             # append chunk to fifo
             streaming_state.fifo_lengths[batch_index] += chunk_len
-<<<<<<< HEAD
-            updated_fifo[batch_index, fifo_len:fifo_len + chunk_len, :] = chunk[batch_index, lc:lc + chunk_len, :]
-            updated_fifo_preds[batch_index, fifo_len:fifo_len + chunk_len, :] = chunk_preds[batch_index, :chunk_len, :]
-=======
             updated_fifo[batch_index, fifo_len : fifo_len + chunk_len, :] = chunk[batch_index, lc : lc + chunk_len, :]
             updated_fifo_preds[batch_index, fifo_len : fifo_len + chunk_len, :] = chunk_preds[
                 batch_index, :chunk_len, :
             ]
->>>>>>> 625f7e12
             if fifo_len + chunk_len > max_fifo_len:
                 # move pop_out_len first frames of FIFO queue to speaker cache
                 pop_out_len = min(max_pop_out_len, fifo_len + chunk_len)
                 streaming_state.spkcache_lengths[batch_index] += pop_out_len
-<<<<<<< HEAD
-                updated_spkcache[batch_index, spkcache_len:spkcache_len +
-                                 pop_out_len, :] = updated_fifo[batch_index, :pop_out_len, :]
-                if updated_spkcache_preds[batch_index, 0, 0] >= 0:
-                    # speaker cache already compressed at least once
-                    updated_spkcache_preds[batch_index, spkcache_len:spkcache_len +
-                                           pop_out_len, :] = updated_fifo_preds[batch_index, :pop_out_len, :]
-                elif spkcache_len + pop_out_len > self.spkcache_len:
-                    # will compress speaker cache for the first time
-                    updated_spkcache_preds[batch_index, :spkcache_len, :] = preds[batch_index, :spkcache_len, :]
-                    updated_spkcache_preds[batch_index, spkcache_len:spkcache_len +
-                                           pop_out_len, :] = updated_fifo_preds[batch_index, :pop_out_len, :]
-                streaming_state.fifo_lengths[batch_index] -= pop_out_len
-                new_fifo_len = streaming_state.fifo_lengths[batch_index].item()
-                updated_fifo[batch_index, :new_fifo_len, :] = updated_fifo[
-                    batch_index, pop_out_len:pop_out_len + new_fifo_len, :
-=======
                 updated_spkcache[batch_index, spkcache_len : spkcache_len + pop_out_len, :] = updated_fifo[
                     batch_index, :pop_out_len, :
                 ]
@@ -560,39 +376,22 @@
                 new_fifo_len = streaming_state.fifo_lengths[batch_index].item()
                 updated_fifo[batch_index, :new_fifo_len, :] = updated_fifo[
                     batch_index, pop_out_len : pop_out_len + new_fifo_len, :
->>>>>>> 625f7e12
                 ].clone()
                 updated_fifo[batch_index, new_fifo_len:, :] = 0
 
         streaming_state.fifo = updated_fifo[:, :max_fifo_len, :]
 
         # update speaker cache
-<<<<<<< HEAD
-        need_compress = (streaming_state.spkcache_lengths > self.spkcache_len)
-        streaming_state.spkcache = updated_spkcache[:, :self.spkcache_len:, :]
-        streaming_state.spkcache_preds = updated_spkcache_preds[:, :self.spkcache_len:, :]
-=======
         need_compress = streaming_state.spkcache_lengths > self.spkcache_len
         streaming_state.spkcache = updated_spkcache[:, : self.spkcache_len :, :]
         streaming_state.spkcache_preds = updated_spkcache_preds[:, : self.spkcache_len :, :]
->>>>>>> 625f7e12
 
         idx = torch.where(need_compress)[0]
         if len(idx) > 0:
             streaming_state.spkcache[idx], streaming_state.spkcache_preds[idx], _ = self._compress_spkcache(
-<<<<<<< HEAD
-                emb_seq=updated_spkcache[idx],
-                preds=updated_spkcache_preds[idx],
-                permute_spk=False
-            )
-            streaming_state.spkcache_lengths[idx] = streaming_state.spkcache_lengths[
-                idx
-            ].clamp(max=self.spkcache_len)
-=======
                 emb_seq=updated_spkcache[idx], preds=updated_spkcache_preds[idx], permute_spk=False
             )
             streaming_state.spkcache_lengths[idx] = streaming_state.spkcache_lengths[idx].clamp(max=self.spkcache_len)
->>>>>>> 625f7e12
 
         if self.log:
             logging.info(
@@ -603,18 +402,7 @@
 
         return streaming_state, chunk_preds
 
-<<<<<<< HEAD
-    def streaming_update(
-        self,
-        streaming_state,
-        chunk,
-        preds,
-        lc: int = 0,
-        rc: int = 0
-    ):
-=======
     def streaming_update(self, streaming_state, chunk, preds, lc: int = 0, rc: int = 0):
->>>>>>> 625f7e12
         """
         Update the speaker cache and FIFO queue with the chunk of embeddings and speaker predictions.
         Synchronous version, which means speaker cahce, FIFO queue and chunk have same lengths within a batch.
@@ -637,16 +425,11 @@
 
         batch_size, _, emb_dim = chunk.shape
 
-<<<<<<< HEAD
-        spkcache_len, fifo_len, chunk_len = streaming_state.spkcache.shape[
-            1], streaming_state.fifo.shape[1], chunk.shape[1] - lc - rc
-=======
         spkcache_len, fifo_len, chunk_len = (
             streaming_state.spkcache.shape[1],
             streaming_state.fifo.shape[1],
             chunk.shape[1] - lc - rc,
         )
->>>>>>> 625f7e12
         if streaming_state.spk_perm is not None:
             inv_spk_perm = torch.stack(
                 [torch.argsort(streaming_state.spk_perm[batch_index]) for batch_index in range(batch_size)]
@@ -655,15 +438,9 @@
                 [preds[batch_index, :, inv_spk_perm[batch_index]] for batch_index in range(batch_size)]
             )
 
-<<<<<<< HEAD
-        streaming_state.fifo_preds = preds[:, spkcache_len:spkcache_len + fifo_len]
-        chunk = chunk[:, lc:chunk_len + lc]
-        chunk_preds = preds[:, spkcache_len + fifo_len + lc:spkcache_len + fifo_len + chunk_len + lc]
-=======
         streaming_state.fifo_preds = preds[:, spkcache_len : spkcache_len + fifo_len]
         chunk = chunk[:, lc : chunk_len + lc]
         chunk_preds = preds[:, spkcache_len + fifo_len + lc : spkcache_len + fifo_len + chunk_len + lc]
->>>>>>> 625f7e12
 
         # pop_out_len is the number of frames we will pop out from FIFO to update spkcache
         if self.fifo_len == 0:
@@ -689,18 +466,6 @@
             streaming_state.spkcache = torch.cat([streaming_state.spkcache, pop_out_embs], dim=1)
             if streaming_state.spkcache_preds is not None:  # if speaker cache has been already updated at least once
                 streaming_state.spkcache_preds = torch.cat([streaming_state.spkcache_preds, pop_out_preds], dim=1)
-<<<<<<< HEAD
-
-            if streaming_state.spkcache.shape[1] > self.spkcache_len:
-                if streaming_state.spkcache_preds is None:  # if this is a first update of speaker cache
-                    streaming_state.spkcache_preds = torch.cat([preds[:, :spkcache_len], pop_out_preds], dim=1)
-                streaming_state.spkcache, \
-                streaming_state.spkcache_preds, \
-                streaming_state.spk_perm = self._compress_spkcache(
-                    emb_seq=streaming_state.spkcache,
-                    preds=streaming_state.spkcache_preds,
-                    permute_spk=self.training
-=======
             if streaming_state.spkcache.shape[1] > self.spkcache_len:
                 if streaming_state.spkcache_preds is None:  # if this is a first update of speaker cache
                     streaming_state.spkcache_preds = torch.cat([preds[:, :spkcache_len], pop_out_preds], dim=1)
@@ -710,7 +475,6 @@
                         preds=streaming_state.spkcache_preds,
                         permute_spk=self.training,
                     )
->>>>>>> 625f7e12
                 )
 
         if self.log:
@@ -723,15 +487,7 @@
         return streaming_state, chunk_preds
 
     def _boost_topk_scores(
-<<<<<<< HEAD
-        self,
-        scores,
-        n_boost_per_spk: int,
-        scale_factor: float = 1.0,
-        offset: float = 0.5
-=======
         self, scores, n_boost_per_spk: int, scale_factor: float = 1.0, offset: float = 0.5
->>>>>>> 625f7e12
     ) -> torch.Tensor:
         """
         Increase `n_boost_per_spk` highest scores for each speaker.
@@ -770,11 +526,7 @@
             mean_sil_emb (torch.Tensor): Mean silence embedding tensor
                 Shape: (batch_size, emb_dim)
         """
-<<<<<<< HEAD
-        is_sil = (preds.sum(dim=2) < self.sil_threshold)
-=======
         is_sil = preds.sum(dim=2) < self.sil_threshold
->>>>>>> 625f7e12
         is_sil = is_sil.unsqueeze(-1)
         emb_seq_sil = torch.where(is_sil, emb_seq, torch.tensor(0.0))  # (batch_size, n_frames, emb_dim)
         emb_seq_sil_sum = emb_seq_sil.sum(dim=1)  # (batch_size, emb_dim)
@@ -823,24 +575,14 @@
         # Replace topk_indices corresponding to '-inf' score with a placeholder index self.max_index.
         scores_flatten = scores.permute(0, 2, 1).reshape(batch_size, -1)
         topk_values, topk_indices = torch.topk(scores_flatten, self.spkcache_len, dim=1, sorted=False)
-<<<<<<< HEAD
-        valid_topk_mask = (topk_values != float('-inf'))
-=======
         valid_topk_mask = topk_values != float('-inf')
->>>>>>> 625f7e12
         topk_indices = torch.where(valid_topk_mask, topk_indices, torch.tensor(self.max_index))
         # Sort topk_indices to preserve the original order of the frames.
         # Get correct indices corresponding to the original frames
         topk_indices_sorted, _ = torch.sort(topk_indices, dim=1)  # Shape: (batch_size, spkcache_len)
-<<<<<<< HEAD
-        is_disabled = (topk_indices_sorted == self.max_index)
-        topk_indices_sorted = torch.remainder(topk_indices_sorted, n_frames)
-        is_disabled += (topk_indices_sorted >= n_frames_no_sil)
-=======
         is_disabled = topk_indices_sorted == self.max_index
         topk_indices_sorted = torch.remainder(topk_indices_sorted, n_frames)
         is_disabled += topk_indices_sorted >= n_frames_no_sil
->>>>>>> 625f7e12
         topk_indices_sorted[is_disabled] = 0  # Set a placeholder index to make gather work
         return topk_indices_sorted, is_disabled
 
@@ -997,11 +739,7 @@
             spk_perm = None
 
         if self.scores_boost_latest > 0:  # Boost newly added frames
-<<<<<<< HEAD
-            scores[:, self.spkcache_len:, :] += self.scores_boost_latest
-=======
             scores[:, self.spkcache_len :, :] += self.scores_boost_latest
->>>>>>> 625f7e12
 
         if self.training:
             if self.scores_add_rnd > 0:  # Add random noise to scores
@@ -1013,13 +751,7 @@
         scores = self._boost_topk_scores(scores, weak_boost_per_spk, scale_factor=1)
 
         if self.spkcache_sil_frames_per_spk > 0:  # Add number of silence frames in the end of each block
-<<<<<<< HEAD
-            pad = torch.full(
-                (batch_size, self.spkcache_sil_frames_per_spk, n_spk), float('inf'), device=scores.device
-            )
-=======
             pad = torch.full((batch_size, self.spkcache_sil_frames_per_spk, n_spk), float('inf'), device=scores.device)
->>>>>>> 625f7e12
             scores = torch.cat([scores, pad], dim=1)  # (batch_size, n_frames + spkcache_sil_frames_per_spk, n_spk)
 
         topk_indices, is_disabled = self._get_topk_indices(scores)

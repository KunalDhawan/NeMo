--- conflicted
+++ resolved
@@ -42,9 +42,6 @@
         """
         return {"loss": NeuralType(elements_type=LossType())}
 
-<<<<<<< HEAD
-    def __init__(self, reduction='mean', alpha=1.0, weight=torch.tensor([0.1, 0.9]), sorted_preds: bool=False, sorted_loss: bool=False, class_normalization: bool=False):
-=======
     def __init__(
         self,
         reduction: str = 'mean',
@@ -67,7 +64,6 @@
             sorted_loss (bool): If True, sorts the loss before reduction. Default is False.
             class_normalization (bool): If True, uses 'none' reduction for per-class loss. Default is False.
         """
->>>>>>> 86b9cb68
         super().__init__()
         self.class_normalization = class_normalization
         if class_normalization:
@@ -75,10 +71,6 @@
         else:
             self.reduction = 'mean'
         self.loss_weight = weight
-<<<<<<< HEAD
-        # self.loss_f = torch.nn.BCELoss(weight=self.loss_weight, reduction=self.reduction)
-=======
->>>>>>> 86b9cb68
         self.loss_f = torch.nn.BCELoss(reduction=self.reduction)
         self.sorted_preds = sorted_preds
         self.sorted_loss = sorted_loss
@@ -105,17 +97,6 @@
         targets_list = [labels[k, : target_lens[k], :] for k in range(labels.shape[0])]
         probs = torch.cat(probs_list, dim=0)
         labels = torch.cat(targets_list, dim=0)
-<<<<<<< HEAD
-        if self.class_normalization in ['class', 'class_binary', 'binary']:
-            if self.class_normalization in ['class', 'class_binary']:
-                # Normalize loss by number of classes
-                norm_weight = 1/(labels.sum(dim=0) + self.eps)
-                norm_weight_norm = norm_weight / norm_weight.sum()
-                norm_weight_norm2 = torch.clamp(norm_weight_norm, min=0.05, max=1.0) 
-                norm_weight_norm2 = norm_weight_norm2 / norm_weight_norm2.max()
-                norm_weight = norm_weight_norm2[None, :].expand_as(labels).detach().clone()
-            else:            
-=======
         norm_weight = torch.zeros_like(labels).detach().clone()
         loss = torch.tensor(0.0).to(labels.device)
 
@@ -128,37 +109,15 @@
                 norm_weight_norm = norm_weight_norm / norm_weight_norm.max()
                 norm_weight = norm_weight_norm[None, :].expand_as(labels).detach().clone()
             else:
->>>>>>> 86b9cb68
                 norm_weight = torch.ones_like(labels).detach().clone()
 
             if self.class_normalization in ['binary', 'class_binary']:
                 binary_weight = torch.ones_like(labels).detach().clone()
-<<<<<<< HEAD
-                one_weight = (labels.sum() / (labels.shape[0]*labels.shape[1])).to(labels.device)
-=======
                 one_weight = (labels.sum() / (labels.shape[0] * labels.shape[1])).to(labels.device)
->>>>>>> 86b9cb68
                 binary_weight[labels == 0] = one_weight
                 binary_weight[labels == 1] = 1 - one_weight
             else:
                 binary_weight = torch.ones_like(labels).detach().clone()
-<<<<<<< HEAD
-                
-        elif self.class_normalization == 'none' or not self.class_normalization:
-            binary_weight = torch.ones_like(labels).detach().clone() 
-            norm_weight = torch.ones_like(labels).detach().clone()
-            
-        if self.reduction == 'sum':
-            return self.loss_f(probs, labels)
-        elif self.reduction == 'mean':
-            return self.loss_f(probs, labels).mean()
-        elif self.reduction == 'none':
-            if self.class_normalization in ['class', 'class_binary', 'binary']:
-                return (binary_weight * norm_weight * self.loss_f(probs, labels)).sum()
-            else:
-                return self.loss_f(probs, labels)
-            
-=======
 
         elif self.class_normalization == 'none' or not self.class_normalization:
             binary_weight = torch.ones_like(labels).detach().clone()
@@ -173,5 +132,4 @@
                 loss = (binary_weight * norm_weight * self.loss_f(probs, labels)).sum()
             else:
                 loss = self.loss_f(probs, labels)
-        return loss
->>>>>>> 86b9cb68
+        return loss
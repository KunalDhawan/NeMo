--- conflicted
+++ resolved
@@ -503,13 +503,6 @@
         audio_signal, audio_signal_length = audio_signal.to(self.device), audio_signal_length.to(self.device)
         if not self.streaming_mode:
             audio_signal = (1 / (audio_signal.max() + self.eps)) * audio_signal
-<<<<<<< HEAD
-        processed_signal, processed_signal_length = self.preprocessor(
-            input_signal=audio_signal, length=audio_signal_length
-        )
-        del audio_signal, audio_signal_length
-        
-=======
 
         batch_total_dur = audio_signal.shape[0] * audio_signal.shape[1] / self.preprocessor._cfg.sample_rate
         if self.max_batch_dur > 0 and self.max_batch_dur < batch_total_dur:
@@ -525,7 +518,6 @@
         if not self.training and self.streaming_mode:
             del audio_signal, audio_signal_length
             torch.cuda.empty_cache()
->>>>>>> c87e3746
         return processed_signal, processed_signal_length
 
     def forward(
@@ -561,72 +553,6 @@
         return preds
 
     @property
-<<<<<<< HEAD
-    def output_names(self):
-        return ["mem_chunk_preds", "chunk_pre_encode_embs"]
-    
-    @property
-    def input_names(self):
-        return ["processed_signal", "processed_signal_length", "mem_last_time", "fifo_last_time"]
-        
-    def streaming_input_examples(self):
-        """
-        Input tensor examples for exporting streaming version of model.
-        
-        Returns:
-            processed_signal (torch.Tensor): tensor containing audio waveform
-                Dimension: (batch_size, feature frame count, dimension)
-            processed_signal_length (torch.Tensor): tensor containing lengths of audio waveforms
-                Dimension: (batch_size,)
-            mem_last_time (torch.Tensor): tensor containing memory for the embeddings from start
-                Dimension: (batch_size, mem_len, emb_dim)
-            fifo_last_time (torch.Tensor): tensor containing memory for the embeddings from latest chunks
-                Dimension: (batch_size, fifo_len, emb_dim)
-        """
-        processed_signal = torch.rand([1, 120, 80]).to(self.device)
-        processed_signal_length = torch.tensor([120]).to(self.device)
-        mem_last_time = torch.randn([1, 188, 512]).to(self.device)
-        fifo_last_time = torch.randn([1, 188, 512]).to(self.device)
-        return processed_signal, processed_signal_length, mem_last_time, fifo_last_time
-    
-    def streaming_export(self, output: str):
-        input_example = self.streaming_input_examples()
-        export_out = self.export(output, input_example=input_example) 
-        return export_out
-        
-    def forward_for_export(self, processed_signal, processed_signal_length, mem_last_time, fifo_last_time): 
-        """
-        This forward pass os for ONNX model export.
-        
-        Args:
-            processed_signal (torch.Tensor): tensor containing audio waveform
-                Dimension: (batch_size, feature frame count, dimension)
-            processed_signal_length (torch.Tensor): tensor containing lengths of audio waveforms
-                Dimension: (batch_size,)
-            mem_last_time (torch.Tensor): tensor containing memory for the embeddings from start
-                Dimension: (batch_size, mem_len, emb_dim)
-            fifo_last_time (torch.Tensor): tensor containing memory for the embeddings from latest chunks
-                Dimension: (batch_size, fifo_len, emb_dim) 
-                
-        Returns:
-            mem_chunk_preds (torch.Tensor): Sorted tensor containing predicted speaker labels
-                Dimension: (batch_size, max. diar frame count, num_speakers)
-            chunk_pre_encode_embs (torch.Tensor): tensor containing pre-encoded embeddings from the chunk
-                Dimension: (batch_size, num_frames, emb_dim)
-        """
-        chunk_pre_encode_embs, _ = self.encoder.pre_encode(x=processed_signal, lengths=processed_signal_length)
-        mem_chunk_pre_encode_embs, mem_chunk_pre_encode_lengths = self.sortformer_modules.concat_embs([mem_last_time, fifo_last_time, chunk_pre_encode_embs], return_lengths=True, dim=1, device=self.device) 
-        mem_chunk_fc_encoder_embs, mem_chunk_fc_encoder_embs_length = self.frontend_encoder(processed_signal=mem_chunk_pre_encode_embs, processed_signal_length=mem_chunk_pre_encode_lengths, pre_encode_input=True)
-        mem_chunk_preds = self.forward_infer(mem_chunk_fc_encoder_embs, mem_chunk_fc_encoder_embs_length)
-        return mem_chunk_preds, chunk_pre_encode_embs
- 
-    def __forward_for_export(self, processed_signal, processed_signal_length):
-        """Place holder function"""
-        processed_signal = processed_signal[:, :, :processed_signal_length.max()]
-        emb_seq, emb_seq_length = self.frontend_encoder(processed_signal=processed_signal, processed_signal_length=processed_signal_length)
-        preds = self.forward_infer(emb_seq, emb_seq_length)
-        return preds
-=======
     def input_names(self):
         return ["chunk", "chunk_lengths", "spkcache", "spkcache_lengths", "fifo", "fifo_lengths"]
 
@@ -704,7 +630,6 @@
             spkcache_fifo_chunk_fc_encoder_embs, spkcache_fifo_chunk_fc_encoder_lengths
         )
         return spkcache_fifo_chunk_preds, chunk_pre_encode_embs, chunk_pre_encode_lengths
->>>>>>> c87e3746
 
     def forward_streaming(
         self,
@@ -786,15 +711,11 @@
             right_offset=right_offset,
             )
 
-<<<<<<< HEAD
-        del processed_signal, processed_signal_length, MEM, FIFO_QUEUE
-=======
         if att_mod:
             self.encoder.att_context_size=[-1, -1]
             self.transformer_encoder.diag = None
 
         del processed_signal, processed_signal_length
->>>>>>> c87e3746
 
         if sig_length  < max_n_frames: # Discard preds corresponding to padding
             n_frames = math.ceil(sig_length  / self.encoder.subsampling_factor)
@@ -838,44 +759,6 @@
             right_offset (int): right offset for the current chunk
 
         Returns:
-<<<<<<< HEAD
-            mem (torch.Tensor): tensor containing memory for the pre-encode embeddings from start
-                Dimension: (batch_size, mem_len, emb_dim)
-            fifo (torch.Tensor): tensor containing memory for the pre-encode embeddings from latest chunks
-                Dimension: (batch_size, fifo_len, emb_dim)
-            mem_preds (torch.Tensor): tensor containing predicted speaker labels for mem
-                Dimension: (batch_size, mem_len, num_speakers)
-            fifo_preds (torch.Tensor): tensor containing predicted speaker labels for fifo
-                Dimension: (batch_size, fifo_len, num_speakers)
-            total_step_preds (torch.Tensor): tensor containing predicted speaker labels for the current chunk and all previous chunks
-                Dimension: (batch_size, total_pred_len, num_speakers)
-            
-        """
-        B = processed_signal.shape[0]
-        if mem_last_time is None:
-            mem_last_time = self.sortformer_modules.init_memory(batch_size=B, d_model=self.sortformer_modules.fc_d_model, device=self.device)# memory to save the embeddings from start
-        if fifo_last_time is None:
-            fifo_last_time = self.sortformer_modules.init_memory(batch_size=B, d_model=self.sortformer_modules.fc_d_model, device=self.device)# memory to save the embedding from the latest chunks
-        if previous_pred_out is None:
-            previous_pred_out = self.sortformer_modules.init_memory(batch_size=B, d_model=self.sortformer_modules.unit_n_spks, device=self.device)
-
-        if use_forward_export:
-            mem_chunk_preds, chunk_pre_encode_embs = self.forward_for_export(processed_signal, processed_signal_length, mem_last_time, fifo_last_time)
-        else:
-            chunk_pre_encode_embs, _ = self.encoder.pre_encode(x=processed_signal, lengths=processed_signal_length)
-            mem_chunk_pre_encode_embs, mem_chunk_pre_encode_lengths = self.sortformer_modules.concat_embs([mem_last_time, fifo_last_time, chunk_pre_encode_embs], return_lengths=True, dim=1, device=self.device) 
-            mem_chunk_fc_encoder_embs, _ = self.frontend_encoder(processed_signal=mem_chunk_pre_encode_embs, processed_signal_length=mem_chunk_pre_encode_lengths, pre_encode_input=True)
-            mem_chunk_preds = self.forward_infer(mem_chunk_fc_encoder_embs)
-
-        mem, fifo, mem_preds, fifo_preds, chunk_preds = self.sortformer_modules.update_memory_FIFO(
-            mem=mem_last_time,
-            mem_preds=mem_preds_last_time,
-            fifo=fifo_last_time,
-            chunk=chunk_pre_encode_embs,
-            preds=mem_chunk_preds,
-            chunk_left_offset=round(left_offset / self.encoder.subsampling_factor),
-            chunk_right_offset=math.ceil(right_offset / self.encoder.subsampling_factor),
-=======
             streaming_state (SortformerStreamingState):
                     Tensor variables that contain the updated streaming state of the model from
                     this function call.
@@ -886,7 +769,6 @@
         chunk_pre_encode_embs, chunk_pre_encode_lengths = self.encoder.pre_encode(
             x=processed_signal,
             lengths=processed_signal_length
->>>>>>> c87e3746
         )
 
         if self.async_streaming:

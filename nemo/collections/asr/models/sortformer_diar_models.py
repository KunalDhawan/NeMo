--- conflicted
+++ resolved
@@ -113,9 +113,6 @@
         self.loss = instantiate(self._cfg.loss)
 
         self.streaming_mode = self._cfg.get("streaming_mode", False)
-        if self.streaming_mode:
-            self.prev_total_step_preds = torch.tensor(0).to(self.device)
-        #     import ipdb; ipdb.set_trace()
         self.save_hyperparameters("cfg")
         self._init_eval_metrics()
         speaker_inds = list(range(self._cfg.max_num_of_spks))
@@ -504,13 +501,6 @@
             pad_tensor = torch.full((B, C, max_T-T), -99, dtype=processed_signal.dtype, device=processed_signal.device)
             processed_signal = torch.cat([processed_signal, pad_tensor], dim=2)
 
-<<<<<<< HEAD
-        feat_len = processed_signal.shape[2]
-        num_chunks = math.ceil(feat_len / (self.sortformer_modules.step_len * self.sortformer_modules.subsampling_factor))
-        for (step_idx, chunk_feat_seq_t, feat_lengths, left_offset, right_offset) in tqdm(self.sortformer_modules.streaming_feat_loader(feat_seq=processed_signal, feat_seq_length=processed_signal_length), total=num_chunks, desc="Streaming Steps"):
-            MEM, FIFO_QUEUE, MEM_PREDS, _, total_pred = self.forward_streaming_step(
-                step_idx=step_idx,
-=======
         att_mod = False
         if self.training:
             r = random.random()
@@ -519,9 +509,10 @@
                 self.transformer_encoder.diag = self.sortformer_modules.causal_attn_rc
                 att_mod = True
 
-        for (step_idx, chunk_feat_seq_t, feat_lengths, left_offset, right_offset) in self.sortformer_modules.streaming_feat_loader(feat_seq=processed_signal, feat_seq_length=processed_signal_length):
-            MEM, FIFO_QUEUE, MEM_PREDS, _, total_pred, spk_perm = self.forward_streaming_step(
->>>>>>> b6c0ee5e
+        feat_len = processed_signal.shape[2]
+        num_chunks = math.ceil(feat_len / (self.sortformer_modules.step_len * self.sortformer_modules.subsampling_factor))
+        for (step_idx, chunk_feat_seq_t, feat_lengths, left_offset, right_offset) in tqdm(self.sortformer_modules.streaming_feat_loader(feat_seq=processed_signal, feat_seq_length=processed_signal_length), total=num_chunks, desc="Streaming Steps"):
+            MEM, FIFO_QUEUE, MEM_PREDS, _, total_pred = self.forward_streaming_step(
                 processed_signal=chunk_feat_seq_t,
                 processed_signal_length=feat_lengths,
                 fifo_last_time=FIFO_QUEUE,
@@ -544,12 +535,10 @@
         if T < max_T: #discard preds corresponding to padding
             n_frames = math.ceil(T / self.encoder.subsampling_factor)
             total_pred = total_pred[:,:n_frames,:]
-            self.prev_total_step_preds = self.prev_total_step_preds[:,:n_frames,:]
         return total_pred
 
     def forward_streaming_step(
         self,
-        step_idx,
         processed_signal,
         processed_signal_length,
         fifo_last_time=None,
@@ -592,6 +581,7 @@
                 Dimension: (batch_size, total_pred_len, num_speakers)
             
         """
+
         B = processed_signal.shape[0]
         if mem_last_time is None:
             mem_last_time = self.sortformer_modules.init_memory(batch_size=B, d_model=self.sortformer_modules.fc_d_model, device=self.device)# memory to save the embeddings from start
@@ -620,14 +610,6 @@
             chunk_right_offset=math.ceil(right_offset / self.encoder.subsampling_factor),
         )
 
-        self.smoothing_count = int(self.sortformer_modules.step_right_context/self.sortformer_modules.step_len)
-        if step_idx == 0:
-            self.prev_total_step_preds = mem_chunk_preds.clone()[:, :2*self.sortformer_modules.step_len, :]
-        else:
-            # print(f"step_idx: {step_idx}, ")
-            next_lookahead = mem_chunk_preds[:, -self.sortformer_modules.step_right_context:(-self.sortformer_modules.step_right_context+self.sortformer_modules.step_len), :].clone()
-            self.prev_total_step_preds = torch.cat([self.prev_total_step_preds, next_lookahead], dim=1)
-        
         total_step_preds = torch.cat([previous_pred_out, chunk_preds], dim=1)
 
         if not self.training and self.sortformer_modules.visualization:
@@ -841,51 +823,6 @@
 
         self._accuracy_test.reset()
         self._accuracy_test_ats.reset()
-
-    def test_batch_smooth(
-        self,
-    ):
-        """
-        Perform batch testing on the model.
-
-        This method iterates through the test data loader, making predictions for each batch,
-        and calculates various evaluation metrics. It handles both single and multi-sample batches.
-        """
-        (
-            self.preds_total_list,
-            self.prev_preds_total_list,
-            self.batch_f1_accs_list,
-            self.batch_precision_list,
-            self.batch_recall_list,
-            self.batch_f1_accs_ats_list,
-        ) = ([], [], [], [], [], [])
-
-        with torch.no_grad():
-            for batch_idx, batch in enumerate(tqdm(self._test_dl)):
-                audio_signal, audio_signal_length, targets, target_lens = batch
-                audio_signal = audio_signal.to(self.device)
-                audio_signal_length = audio_signal_length.to(self.device)
-                targets = targets.to(self.device)
-                preds = self.forward(
-                    audio_signal=audio_signal,
-                    audio_signal_length=audio_signal_length,
-                )
-                self._get_aux_test_batch_evaluations(batch_idx, preds, targets, target_lens)
-                self.prev_total_step_preds = self.prev_total_step_preds[:, :preds.shape[1], :]
-                preds = preds.detach().to('cpu')
-                prev_preds = self.prev_total_step_preds.detach().to('cpu')
-                if preds.shape[0] == 1:  # batch size = 1
-                    self.preds_total_list.append(preds)
-                    self.prev_preds_total_list.append(prev_preds)
-                else:
-                    self.preds_total_list.extend(torch.split(preds, [1] * preds.shape[0]))
-                    self.prev_preds_total_list.extend(torch.split(prev_preds, [1] * prev_preds.shape[0]))
-                torch.cuda.empty_cache()
-
-        logging.info(f"Batch F1Acc. MEAN: {torch.mean(torch.tensor(self.batch_f1_accs_list))}")
-        logging.info(f"Batch Precision MEAN: {torch.mean(torch.tensor(self.batch_precision_list))}")
-        logging.info(f"Batch Recall MEAN: {torch.mean(torch.tensor(self.batch_recall_list))}")
-        logging.info(f"Batch ATS F1Acc. MEAN: {torch.mean(torch.tensor(self.batch_f1_accs_ats_list))}")
 
     def test_batch(
         self,

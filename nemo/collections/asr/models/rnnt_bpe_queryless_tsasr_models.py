# Copyright (c) 2020, NVIDIA CORPORATION.  All rights reserved.
#
# Licensed under the Apache License, Version 2.0 (the "License");
# you may not use this file except in compliance with the License.
# You may obtain a copy of the License at
#
#     http://www.apache.org/licenses/LICENSE-2.0
#
# Unless required by applicable law or agreed to in writing, software
# distributed under the License is distributed on an "AS IS" BASIS,
# WITHOUT WARRANTIES OR CONDITIONS OF ANY KIND, either express or implied.
# See the License for the specific language governing permissions and
# limitations under the License.
#
import copy
import os
from typing import Dict, List, Optional, Union
import itertools
import numpy as np
import torch
import torch.nn.functional as F
from omegaconf import DictConfig, ListConfig, OmegaConf, open_dict
from pytorch_lightning import Trainer
from typing import Any, Dict, List, Optional, Tuple
from torch.utils.data import DataLoader

from nemo.collections.asr.data.audio_to_text_lhotse_speaker import LhotseSpeechToTextSpkBpeDataset

from nemo.core.classes.mixins import AccessMixin
from nemo.collections.asr.parts.preprocessing.segment import ChannelSelectorType
from nemo.collections.asr.parts.mixins import (
    TranscribeConfig,
    TranscriptionReturnType,
)

from nemo.collections.asr.models.rnnt_bpe_models import EncDecRNNTBPEModel
from nemo.collections.asr.models.sortformer_diar_models import SortformerEncLabelModel
from nemo.collections.common.data.lhotse import get_lhotse_dataloader_from_config
from nemo.collections.asr.modules.speaker_kernels import SpeakerMask, SpeakerConcat
from nemo.collections.asr.parts.utils.asr_multispeaker_utils import get_pil_targets

from nemo.core.classes.common import typecheck
from nemo.utils import logging

class EncDecRNNTBPEQLTSASRModel(EncDecRNNTBPEModel):
    """Base class for encoder decoder RNNT-based models with subword tokenization."""

    def __init__(self, cfg: DictConfig, trainer: Trainer = None):
        super().__init__(cfg=cfg, trainer=trainer)

<<<<<<< HEAD
=======
        if self.cfg.get('diar_model_path', None):
            self.num_speakers = cfg.model_defaults.get('num_speakers', 4)
            speaker_inds = list(range(self.num_speakers))
            self.speaker_permutations = torch.tensor(list(itertools.permutations(speaker_inds)))  # Get all permutations

            # config for speaker kernel
            self.spk_kernel_type = cfg.get('spk_kernel_type', None)
            self.spk_kernel_layers = cfg.get('spk_kernel_layers', [])
            self.spk_kernel_mask_original = cfg.get('spk_kernel_mask_original', True)
            self.spk_kernel_residual = cfg.get('spk_kernel_residual', True)

            self._init_diar_model(
                model_path = self.cfg.diar_model_path,
                num_speakers=self.cfg.model_defaults.get('num_speakers', 4),
                freeze_diar=self.cfg.freeze_diar,
                soft_decision=self.cfg.soft_decision,
                gt_decision=self.cfg.gt_decision,
                streaming_mode=self.cfg.get('streaming_mode', False),
            )
            self._init_spk_kernel()
        
    def _init_spk_kernel(self):
        """Initialize speaker kernel modules and register them to encoder layers."""
        if not isinstance(self.spk_kernel_layers, ListConfig):
            if self.spk_kernel_type is not None:
                raise ValueError(f"spk_kernel_layers must be a list, got {type(self.spk_kernel_layers)}")
            return

        # Initialize speaker kernels for each specified layer
        hidden_size = self.cfg.model_defaults.enc_hidden
        self.spk_kernels = torch.nn.ModuleDict()
        
        kernel_types = {
            'mask': SpeakerMask,
            'concat': SpeakerConcat,
            'sinusoidal': None
        }

        # Create kernel for each layer index
        kernel_class = kernel_types[self.spk_kernel_type]
        for layer_idx in self.spk_kernel_layers:
            if kernel_class is not None:
                self.spk_kernels[str(layer_idx)] = kernel_class(hidden_size, hidden_size, mask_original=self.spk_kernel_mask_original, residual=self.spk_kernel_residual)

        if self.spk_kernels:
            logging.info(f"Initialized speaker kernels for layers: {list(self.spk_kernels.keys())}")
            self._attach_spk_kernel_hooks()
        else:
            logging.info("No speaker kernels initialized")

    def _attach_spk_kernel_hooks(self):
        """
        Attach speaker kernel hooks to encoder layers.
        Following NeMo pattern of separating hook attachment logic.
        """
        # Only attach hooks if not already attached
        if hasattr(self, 'encoder_hooks'):
            return

        self.encoder_hooks = []
        for layer_idx, kernel in self.spk_kernels.items():
            idx = int(layer_idx)
            
            if idx == 0:
                hook = self.encoder.pre_encode.register_forward_hook(
                    self._get_spk_kernel_hook(layer_idx)
                )
            else:
                hook = self.encoder.layers[idx-1].register_forward_hook(
                    self._get_spk_kernel_hook(layer_idx)
                )
            self.encoder_hooks.append(hook)

    def _get_spk_kernel_hook(self, layer_idx: str):
        """
        Returns a hook function for applying speaker kernel transformation.
        
        Args:
            layer_idx (str): Index of the layer to apply the kernel
            
        Returns:
            callable: Hook function that applies speaker kernel
        """
        def hook_fn(module, input, output):
            if isinstance(output, tuple):
                x, *cache = output
                x = self.spk_kernels[layer_idx](x, self.spk_targets)
                return (x, *cache)
            return self.spk_kernels[layer_idx](output, self.spk_targets)
        
        return hook_fn

>>>>>>> 1bb773f0
    def _init_diar_model(self, 
                         model_path = None,
                         num_speakers=None,
                         freeze_diar=None,
                         soft_decision=None,
                         gt_decision=None,
                         streaming_mode=None,
                         streaming_cfg=None):
        """
        Initialize the speaker model.
        """
        logging.info(f"Initializing diarization model from pretrained checkpoint {model_path}")
        self.num_speakers = num_speakers
        self.freeze_diar = freeze_diar
        self.soft_decision = soft_decision
        self.gt_decision = gt_decision
        self.streaming_mode = streaming_mode

        try:
            if model_path.endswith('.nemo'):
                pretrained_diar_model = SortformerEncLabelModel.restore_from(model_path, map_location="cpu")
                logging.info("Diarization Model restored locally from {}".format(model_path))
            elif model_path.endswith('.ckpt'):
                pretrained_diar_model = SortformerEncLabelModel.load_from_checkpoint(model_path, map_location="cpu")
                logging.info("Diarization Model restored locally from {}".format(model_path))
            else:
                pretrained_diar_model = SortformerEncLabelModel.from_pretrained(model_path)
                logging.info("Diarization Model restored from {} at NGC".format(model_path))
        except:
            pretrained_diar_model = SortformerEncLabelModel.from_pretrained("nvidia/diar_sortformer_4spk-v1")
            logging.info("Diarization Model restored from nvidia/diar_sortformer_4spk-v1 at NGC")
        
        if freeze_diar:
            pretrained_diar_model.eval()
            pretrained_diar_model.freeze()

        # Register diarization model 
        self.register_nemo_submodule(
            name="diarization_model",
            model=pretrained_diar_model,
            config_field="diarization_model" 
        )

        # Change the diarization model cfg for streaming inference
        if self.streaming_mode:
            self.diarization_model.streaming_mode = self.streaming_mode
<<<<<<< HEAD
            self.diarization_model.sortformer_modules.step_len = streaming_cfg.step_len
            self.diarization_model.sortformer_modules.mem_len = streaming_cfg.mem_len
            self.diarization_model.sortformer_modules.step_left_context = streaming_cfg.step_left_context
            self.diarization_model.sortformer_modules.step_right_context = streaming_cfg.step_right_context
            self.diarization_model.sortformer_modules.fifo_len = streaming_cfg.fifo_len
            self.diarization_model.sortformer_modules.mem_refresh_rate = streaming_cfg.mem_refresh_rate
=======
            self.diarization_model.sortformer_modules.step_len = self.cfg.step_len
            self.diarization_model.sortformer_modules.mem_len = self.cfg.mem_len
            self.diarization_model.sortformer_modules.step_left_context = self.cfg.step_left_context
            self.diarization_model.sortformer_modules.step_right_context = self.cfg.step_right_context
            self.diarization_model.sortformer_modules.fifo_len = self.cfg.fifo_len
            self.diarization_model.sortformer_modules.mem_refresh_rate = self.cfg.mem_refresh_rate
>>>>>>> 1bb773f0

    def forward_diar(
        self,
        audio_signal=None,
        audio_signal_length=None,
        spk_targets=None,
    ):
        
        if self.gt_decision:
            pass
        else:
            # Get diarization predictions from model
            with torch.set_grad_enabled(not self.freeze_diar):
                pred_spk_targets = self.diarization_model(audio_signal=audio_signal, audio_signal_length=audio_signal_length)
                spk_targets = get_pil_targets(pred_spk_targets.clone(), spk_targets.clone(), self.speaker_permutations)
            
        if self.soft_decision:
            pass
        else:
            spk_targets = (spk_targets > 0.5).to(spk_targets.dtype)

        return spk_targets

    def _setup_dataloader_from_config(self, config: Optional[Dict]):
        if config.get("use_lhotse"):
            return get_lhotse_dataloader_from_config(
                config,
                global_rank=self.global_rank,
                world_size=self.world_size,
                dataset=LhotseSpeechToTextSpkBpeDataset(cfg = config, tokenizer=self.tokenizer,),
            )
        
    @typecheck()
    def forward(
        self, input_signal=None, input_signal_length=None, processed_signal=None, processed_signal_length=None
    ):
        """
        Forward pass of the model. Note that for RNNT Models, the forward pass of the model is a 3 step process,
        and this method only performs the first step - forward of the acoustic model.

        Please refer to the `training_step` in order to see the full `forward` step for training - which
        performs the forward of the acoustic model, the prediction network and then the joint network.
        Finally, it computes the loss and possibly compute the detokenized text via the `decoding` step.

        Please refer to the `validation_step` in order to see the full `forward` step for inference - which
        performs the forward of the acoustic model, the prediction network and then the joint network.
        Finally, it computes the decoded tokens via the `decoding` step and possibly compute the batch metrics.

        Args:
            input_signal: Tensor that represents a batch of raw audio signals,
                of shape [B, T]. T here represents timesteps, with 1 second of audio represented as
                `self.sample_rate` number of floating point values.
            input_signal_length: Vector of length B, that contains the individual lengths of the audio
                sequences.
            processed_signal: Tensor that represents a batch of processed audio signals,
                of shape (B, D, T) that has undergone processing via some DALI preprocessor.
            processed_signal_length: Vector of length B, that contains the individual lengths of the
                processed audio sequences.

        Returns:
            A tuple of 2 elements -
            1) The log probabilities tensor of shape [B, T, D].
            2) The lengths of the acoustic sequence after propagation through the encoder, of shape [B].
        """
        has_input_signal = input_signal is not None and input_signal_length is not None
        has_processed_signal = processed_signal is not None and processed_signal_length is not None
        if (has_input_signal ^ has_processed_signal) is False:
            raise ValueError(
                f"{self} Arguments ``input_signal`` and ``input_signal_length`` are mutually exclusive "
                " with ``processed_signal`` and ``processed_signal_len`` arguments."
            )

        if not has_processed_signal:
            processed_signal, processed_signal_length = self.preprocessor(
                input_signal=input_signal,
                length=input_signal_length,
            )

        # Spec augment is not applied during evaluation/testing
        if self.spec_augmentation is not None and self.training:
            processed_signal = self.spec_augmentation(input_spec=processed_signal, length=processed_signal_length)

        encoded, encoded_len = self.encoder(audio_signal=processed_signal, length=processed_signal_length)
        return encoded, encoded_len

    def training_step(self, batch, batch_nb):
        
        signal, signal_len, transcript, transcript_len, spk_targets, spk_ids = batch

        spk_targets = self.forward_diar(audio_signal=signal, audio_signal_length=signal_len, spk_targets=spk_targets)
        # Extract speaker-specific targets based on speaker IDs
        self.spk_targets = torch.stack([spk_targets[i, :, spk_ids[i]] for i in range(len(spk_ids))])

        batch = (signal, signal_len, transcript, transcript_len)

        return super().training_step(batch, batch_nb)


    def validation_pass(self, batch, batch_idx, dataloader_idx=0):

        signal, signal_len, transcript, transcript_len, spk_targets, spk_ids = batch

        spk_targets = self.forward_diar(audio_signal=signal, audio_signal_length=signal_len, spk_targets=spk_targets)
        # Extract speaker-specific targets based on speaker IDs
        self.spk_targets = torch.stack([spk_targets[i, :, spk_ids[i]] for i in range(len(spk_ids))])

        batch = (signal, signal_len, transcript, transcript_len)

        return super().validation_pass(batch, batch_idx, dataloader_idx)

    def _transcribe_forward(self, batch: Any, trcfg: TranscribeConfig):

        signal, signal_len, transcript, transcript_len, spk_targets, spk_ids = batch

        spk_targets = self.forward_diar(audio_signal=signal, audio_signal_length=signal_len, spk_targets=spk_targets)
        
        # Multi-instance inference
        n_mix = trcfg.mix
        self.spk_targets = spk_targets[:, :, :n_mix].transpose(1, 2).reshape(-1, spk_targets.size(1)) # B x T x N_mix -> BN_mix x T
        signal = signal.unsqueeze(1).repeat(1, n_mix, 1).reshape(-1, signal.size(1)) # B x T -> BN_mix x T
        signal_len = signal_len.unsqueeze(1).repeat(1, n_mix).reshape(-1) # B -> BN_mix

        batch = (signal, signal_len, transcript, transcript_len)

        return super()._transcribe_forward(batch, trcfg)
    
    def _setup_transcribe_dataloader(self, config: Dict) -> 'torch.utils.data.DataLoader':
        """
        Setup function for a temporary data loader which wraps the provided audio file.

        Args:
            config: A python dictionary which contains the following keys:
            paths2audio_files: (a list) of paths to audio files. The files should be relatively short fragments. \
                Recommended length per file is between 5 and 25 seconds.
            batch_size: (int) batch size to use during inference. \
                Bigger will result in better throughput performance but would use more memory.
            temp_dir: (str) A temporary directory where the audio manifest is temporarily
                stored.

        Returns:
            A pytorch DataLoader for the given audio file(s).
        """
        if 'dataset_manifest' in config:
            manifest_filepath = config['dataset_manifest']
            batch_size = config['batch_size']
        else:
            manifest_filepath = os.path.join(config['temp_dir'], 'manifest.json')
            batch_size = min(config['batch_size'], len(config['paths2audio_files']))

        dl_config = {
            'manifest_filepath': manifest_filepath,
            'sample_rate': self.preprocessor._sample_rate,
            'batch_size': batch_size,
            'shuffle': False,
            'num_workers': config.get('num_workers', min(batch_size, os.cpu_count() - 1)),
            'pin_memory': True,
            'use_lhotse': True,
            'use_bucketing': False,
            'channel_selector': config.get('channel_selector', None),
            'inference_mode': self.cfg.test_ds.get('inference_mode', True),
            'fixed_spk_id': config.get('fixed_spk_id', None)
        }

        if config.get("augmentor"):
            dl_config['augmentor'] = config.get("augmentor")

        temporary_datalayer = self._setup_dataloader_from_config(config=DictConfig(dl_config))

        return temporary_datalayer

    def conformer_stream_step(
        self,
        processed_signal: torch.Tensor,
        processed_signal_length: torch.Tensor = None,
        cache_last_channel: torch.Tensor = None,
        cache_last_time: torch.Tensor = None,
        cache_last_channel_len: torch.Tensor = None,
        keep_all_outputs: bool = True,
        previous_hypotheses: List['Hypothesis'] = None,
        previous_pred_out: torch.Tensor = None,
        drop_extra_pre_encoded: int = None,
        return_transcription: bool = True,
        return_log_probs: bool = False,
        spk_targets: torch.Tensor = None,
        n_mix = 1,
        vad=False,
        binary_diar_preds=False
    ):
        """
        It simulates a forward step with caching for streaming purposes.
        It supports the ASR models where their encoder supports streaming like Conformer.
        Args:
            processed_signal: the input audio signals
            processed_signal_length: the length of the audios
            cache_last_channel: the cache tensor for last channel layers like MHA
            cache_last_channel_len: engths for cache_last_channel
            cache_last_time: the cache tensor for last time layers like convolutions
            keep_all_outputs: if set to True, would not drop the extra outputs specified by encoder.streaming_cfg.valid_out_len
            previous_hypotheses: the hypotheses from the previous step for RNNT models
            previous_pred_out: the predicted outputs from the previous step for CTC models
            drop_extra_pre_encoded: number of steps to drop from the beginning of the outputs after the downsampling module. This can be used if extra paddings are added on the left side of the input.
            return_transcription: whether to decode and return the transcriptions. It can not get disabled for Transducer models.
            return_log_probs: whether to return the log probs, only valid for ctc model

        Returns:
            greedy_predictions: the greedy predictions from the decoder
            all_hyp_or_transcribed_texts: the decoder hypotheses for Transducer models and the transcriptions for CTC models
            cache_last_channel_next: the updated tensor cache for last channel layers to be used for next streaming step
            cache_last_time_next: the updated tensor cache for last time layers to be used for next streaming step
            cache_last_channel_next_len: the updated lengths for cache_last_channel
            best_hyp: the best hypotheses for the Transducer models
            log_probs: the logits tensor of current streaming chunk, only returned when return_log_probs=True
            encoded_len: the length of the output log_probs + history chunk log_probs, only returned when return_log_probs=True
        """
        # Multi-instance inference
        # N: # speakers
        # B x T x N
        spk_targets = spk_targets[:, :, :n_mix] 
        if vad:
            # import ipdb; ipdb.set_trace()
            max_probs = torch.max(spk_targets, dim=1).values # B x N
            valid_speakers = max_probs > 0.5 # B x N
            if valid_speakers.sum() == 0:
                return previous_pred_out, previous_hypotheses, cache_last_channel, cache_last_time, cache_last_channel_len, previous_hypotheses
            valid_speaker_ids = torch.where(valid_speakers)[1] # B x N

            # spk_targets: (B, T, N) -> (BN, T)
            if binary_diar_preds:
                spk_targets = spk_targets.transpose(1, 2).reshape(-1, spk_targets.size(1)) > 0.5
            else:
                spk_targets = spk_targets.transpose(1, 2).reshape(-1, spk_targets.size(1))
            # 
            self.spk_targets = spk_targets[valid_speakers.reshape(-1)].float()
        
            mi_processed_signal = []
            mi_processed_signal_length = []
            for i in range(processed_signal.size(0)):
                mi_processed_signal.append(processed_signal[[i]].repeat(valid_speakers[i].sum(), 1, 1))
                mi_processed_signal_length.append(processed_signal_length[[i]].repeat(valid_speakers[i].sum()))
            
            processed_signal = torch.cat(mi_processed_signal, dim=0)
            processed_signal_length = torch.cat(mi_processed_signal_length, dim=0)
            
            # processed_signal: (B, T, D) -> (BN, T, D)
            # processed_signal = processed_signal.unsqueeze(1).repeat(1, n_mix, 1, 1).reshape(-1, processed_signal.size(1), processed_signal.size(2))
            # processed_signal_length = processed_signal_length.unsqueeze(1).repeat(1, n_mix).reshape(-1)
            
            if cache_last_channel_len.shape[0] != n_mix:
                cache_last_channel = cache_last_channel.unsqueeze(2).repeat(1, 1, n_mix, 1, 1).reshape(cache_last_channel.size(0), -1, cache_last_channel.size(2), cache_last_channel.size(3))
                cache_last_time = cache_last_time.unsqueeze(2).repeat(1, 1, n_mix, 1, 1).reshape(cache_last_time.size(0), -1, cache_last_time.size(2), cache_last_time.size(3))
                cache_last_channel_len = cache_last_channel_len.unsqueeze(1).repeat(1, n_mix).reshape(-1)
            
            cache_last_channel_spk = cache_last_channel[:, valid_speakers.reshape(-1)]
            cache_last_time_spk = cache_last_time[:, valid_speakers.reshape(-1)]
            cache_last_channel_len_spk = cache_last_channel_len[valid_speakers.reshape(-1)]
            
            previous_pred_out_spk = [previous_pred_out[i] for i in valid_speaker_ids]
            previous_hypotheses_spk = [previous_hypotheses[i] for i in valid_speaker_ids]

            (
                asr_pred_out_stream_spk,
                transcribed_texts_spk,
                cache_last_channel_spk,
                cache_last_time_spk,
                cache_last_channel_len_spk,
                previous_hypotheses_spk 
            ) = super().conformer_stream_step(
                processed_signal=processed_signal,
                processed_signal_length=processed_signal_length,
                cache_last_channel=cache_last_channel_spk,
                cache_last_time=cache_last_time_spk,
                cache_last_channel_len=cache_last_channel_len_spk,
                keep_all_outputs=keep_all_outputs,
                previous_hypotheses=previous_hypotheses_spk,
                previous_pred_out=previous_pred_out_spk,
                drop_extra_pre_encoded=drop_extra_pre_encoded,
                return_transcription=return_transcription,
                return_log_probs=return_log_probs
            )

            cache_last_channel[:, valid_speakers.reshape(-1)] = cache_last_channel_spk
            cache_last_time[:, valid_speakers.reshape(-1)] = cache_last_time_spk
            cache_last_channel_len[valid_speakers.reshape(-1)] = cache_last_channel_len_spk

            for i, spk_idx in enumerate(valid_speaker_ids):
                previous_hypotheses[spk_idx] = previous_hypotheses_spk[i]
                previous_pred_out[spk_idx] = asr_pred_out_stream_spk[i]

            return previous_pred_out, transcribed_texts_spk, cache_last_channel, cache_last_time, cache_last_channel_len, previous_hypotheses
        else:
            # N: # speakers
            # spk_targets: (B, T, N) -> (BN, T)
            self.spk_targets = spk_targets[:, :, :n_mix].transpose(1, 2).reshape(-1, spk_targets.size(1))
            # self.spk_targets = (self.spk_targets > 0.5).float()

            # processed_signal: (B, T, D) -> (BN, T, D)
            processed_signal = processed_signal.unsqueeze(1).repeat(1, n_mix, 1, 1).reshape(-1, processed_signal.size(1), processed_signal.size(2)) 
            processed_signal_length = processed_signal_length.unsqueeze(1).repeat(1, n_mix).reshape(-1)

            if cache_last_channel_len.shape[0] != processed_signal.shape[0]:
                cache_last_channel = cache_last_channel.unsqueeze(2).repeat(1, 1, n_mix, 1, 1).reshape(cache_last_channel.size(0), -1, cache_last_channel.size(2), cache_last_channel.size(3))
                cache_last_time = cache_last_time.unsqueeze(2).repeat(1, 1, n_mix, 1, 1).reshape(cache_last_time.size(0), -1, cache_last_time.size(2), cache_last_time.size(3))
                cache_last_channel_len = cache_last_channel_len.unsqueeze(1).repeat(1, n_mix).reshape(-1)

            return super().conformer_stream_step(
                processed_signal=processed_signal,
                processed_signal_length=processed_signal_length,
                cache_last_channel=cache_last_channel,
                cache_last_time=cache_last_time,
                cache_last_channel_len=cache_last_channel_len,
                keep_all_outputs=keep_all_outputs,
                previous_hypotheses=previous_hypotheses,
                previous_pred_out=previous_pred_out,
                drop_extra_pre_encoded=drop_extra_pre_encoded,
                return_transcription=return_transcription,
                return_log_probs=return_log_probs
            )<|MERGE_RESOLUTION|>--- conflicted
+++ resolved
@@ -48,8 +48,6 @@
     def __init__(self, cfg: DictConfig, trainer: Trainer = None):
         super().__init__(cfg=cfg, trainer=trainer)
 
-<<<<<<< HEAD
-=======
         if self.cfg.get('diar_model_path', None):
             self.num_speakers = cfg.model_defaults.get('num_speakers', 4)
             speaker_inds = list(range(self.num_speakers))
@@ -142,7 +140,6 @@
         
         return hook_fn
 
->>>>>>> 1bb773f0
     def _init_diar_model(self, 
                          model_path = None,
                          num_speakers=None,
@@ -189,21 +186,12 @@
         # Change the diarization model cfg for streaming inference
         if self.streaming_mode:
             self.diarization_model.streaming_mode = self.streaming_mode
-<<<<<<< HEAD
             self.diarization_model.sortformer_modules.step_len = streaming_cfg.step_len
             self.diarization_model.sortformer_modules.mem_len = streaming_cfg.mem_len
             self.diarization_model.sortformer_modules.step_left_context = streaming_cfg.step_left_context
             self.diarization_model.sortformer_modules.step_right_context = streaming_cfg.step_right_context
             self.diarization_model.sortformer_modules.fifo_len = streaming_cfg.fifo_len
             self.diarization_model.sortformer_modules.mem_refresh_rate = streaming_cfg.mem_refresh_rate
-=======
-            self.diarization_model.sortformer_modules.step_len = self.cfg.step_len
-            self.diarization_model.sortformer_modules.mem_len = self.cfg.mem_len
-            self.diarization_model.sortformer_modules.step_left_context = self.cfg.step_left_context
-            self.diarization_model.sortformer_modules.step_right_context = self.cfg.step_right_context
-            self.diarization_model.sortformer_modules.fifo_len = self.cfg.fifo_len
-            self.diarization_model.sortformer_modules.mem_refresh_rate = self.cfg.mem_refresh_rate
->>>>>>> 1bb773f0
 
     def forward_diar(
         self,

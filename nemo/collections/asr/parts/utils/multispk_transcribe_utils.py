# Copyright (c) 2024, NVIDIA CORPORATION.  All rights reserved.
#
# Licensed under the Apache License, Version 2.0 (the "License");
# you may not use this file except in compliance with the License.
# You may obtain a copy of the License at
#
#     http://www.apache.org/licenses/LICENSE-2.0
#
# Unless required by applicable law or agreed to in writing, software
# distributed under the License is distributed on an "AS IS" BASIS,
# WITHOUT WARRANTIES OR CONDITIONS OF ANY KIND, either express or implied.
# See the License for the specific language governing permissions and
# limitations under the License.

import os, json
from dataclasses import dataclass, is_dataclass
from typing import Optional, Union, List, Tuple, Dict, Any

import torch
import pytorch_lightning as pl
from omegaconf import OmegaConf, open_dict, DictConfig

import nemo.collections.asr as nemo_asr
from nemo.collections.asr.parts.utils.rnnt_utils import Hypothesis
from nemo.collections.asr.parts.utils.streaming_utils import CacheAwareStreamingAudioBuffer

from copy import deepcopy
from nemo.collections.asr.parts.utils.diarization_utils import read_seglst, OnlineEvaluation
from nemo.utils import logging

from nemo.collections.asr.models.sortformer_diar_models import SortformerEncLabelModel
from nemo.core.config import hydra_runner

from nemo.collections.asr.parts.utils.speaker_utils import (
audio_rttm_map as get_audio_rttm_map,
rttm_to_labels,
)
# from examples.asr.asr_cache_aware_streaming.start_words import COMMON_SENTENCE_STARTS
from nemo.collections.asr.parts.utils.diarization_utils import (
print_sentences,
get_color_palette,
write_txt,
)

from copy import deepcopy
from nemo.collections.asr.parts.utils.diarization_utils import read_seglst, OnlineEvaluation
from nemo.utils import logging

from nemo.collections.asr.models.sortformer_diar_models import SortformerEncLabelModel
from nemo.core.config import hydra_runner

from nemo.collections.asr.parts.utils.speaker_utils import (
audio_rttm_map as get_audio_rttm_map,
rttm_to_labels,
)
# from examples.asr.asr_cache_aware_streaming.start_words import COMMON_SENTENCE_STARTS
from nemo.collections.asr.parts.utils.diarization_utils import (
print_sentences,
get_color_palette,
write_txt,
)

from typing import List, Optional
from dataclasses import dataclass
from collections import OrderedDict
import itertools

import time
from functools import wraps
import math

def setup_diarization_model(cfg: DictConfig, map_location: Optional[str] = None) -> SortformerEncLabelModel:
    """Setup model from cfg and return diarization model and model name for next step"""
    if cfg.diar_model_path.endswith(".ckpt"):
        diar_model = SortformerEncLabelModel.load_from_checkpoint(checkpoint_path=cfg.diar_model_path, 
                                                                  map_location=map_location, strict=False)
        model_name = os.path.splitext(os.path.basename(cfg.diar_model_path))[0]
    elif cfg.diar_model_path.endswith(".nemo"):
        diar_model = SortformerEncLabelModel.restore_from(restore_path=cfg.diar_model_path, 
                                                          map_location=map_location)
        model_name = os.path.splitext(os.path.basename(cfg.diar_model_path))[0]
    elif cfg.diar_pretrained_name.startswith("nvidia/"):
        diar_model = SortformerEncLabelModel.from_pretrained(cfg.diar_pretrained_name)
        model_name = os.path.splitext(os.path.basename(cfg.diar_pretrained_name))[0]
    else:
        raise ValueError("cfg.diar_model_path must end with.ckpt or.nemo!")
    return diar_model, model_name

def measure_eta(func):
    @wraps(func)
    def wrapper(*args, **kwargs):
        start_time = time.time()  # Record the start time
        result = func(*args, **kwargs)  # Execute the function
        end_time = time.time()  # Record the end time
        eta = end_time - start_time  # Calculate the elapsed time
        logging.info(f"[ ETA ] for '{func.__name__}': {eta:.4f} seconds")  # Print the ETA
        return result  # Return the original function's result
    return wrapper

def write_seglst(output_filepath, seglst_list):
    with open(output_filepath, "w") as f:
        f.write(json.dumps(seglst_list, indent=2) + "\n")

def extract_transcriptions(hyps):
    """
    The transcribed_texts returned by CTC and RNNT models are different.
    This method would extract and return the text section of the hypothesis.
    """
    if isinstance(hyps[0], Hypothesis):
        transcriptions = []
        for hyp in hyps:
            transcriptions.append(hyp.text)
    else:
        transcriptions = hyps
    return transcriptions


def calc_drop_extra_pre_encoded(asr_model, step_num, pad_and_drop_preencoded):
    # for the first step there is no need to drop any tokens after the downsampling as no caching is being used
    if step_num == 0 and not pad_and_drop_preencoded:
        return 0
    else:
        return asr_model.encoder.streaming_cfg.drop_extra_pre_encoded
    
def fix_frame_time_step(
    cfg: Any, 
    new_tokens: List[str], 
    new_words: List[str], 
    frame_inds_seq: List[int]
    ) -> List[int]:
    """
    Adjust the frame indices sequence to match the length of new tokens.

    This function handles mismatches between the number of tokens and the frame indices sequence.
    It adjusts the frame_inds_seq to ensure it has the same length as new_tokens.

    Args:
        cfg (Any): Configuration object containing logging settings.
        new_tokens (List[str]): List of new tokens.
        new_words (List[str]): List of new words.
        frame_inds_seq (List[int]): List of frame indices.

    Returns:
        List[int]: Adjusted frame indices sequence.
    """    
    if len(new_tokens) != len(frame_inds_seq):
        # Sometimes there is a mismatch in the number of tokens between the new tokens and the frame indices sequence.
        if len(frame_inds_seq) > len(new_words):
            # Get unique frame indices sequence
            frame_inds_seq = list(OrderedDict.fromkeys(frame_inds_seq))
            if len(frame_inds_seq) < len(new_tokens):
                deficit = len(new_tokens) - len(frame_inds_seq)
                frame_inds_seq = [frame_inds_seq[0]] * deficit + frame_inds_seq
            elif len(frame_inds_seq) > len(new_tokens):
                deficit = len(frame_inds_seq) - len(new_tokens)
                frame_inds_seq = frame_inds_seq[deficit:]
                
        elif len(frame_inds_seq) < len(new_tokens):
            deficit = len(new_tokens) - len(frame_inds_seq)
            frame_inds_seq = [frame_inds_seq[0]] * deficit + frame_inds_seq
        if cfg.log:
            logging.warning(
                f"Length of new token sequence ({len(new_tokens)}) does not match" 
                f"the length of frame indices sequence ({len(frame_inds_seq)}). Skipping this chunk."
            )
    return frame_inds_seq

def get_simulated_softmax(cfg, speaker_sigmoid: torch.Tensor) -> torch.Tensor:
    """Simulate the softmax operation for speaker diarization."""
    speaker_sigmoid = torch.clamp(speaker_sigmoid, min=cfg.min_sigmoid_val, max=1) 
    speaker_softmax = speaker_sigmoid / speaker_sigmoid.sum()
    speaker_softmax = speaker_softmax.cpu()
    speaker_softmax[cfg.limit_max_spks:] = 0.0 
    return speaker_softmax

def get_speaker_turn_flags(word: str, stt_words: List[str]) -> Tuple[bool, bool]:
    if len(word) == 0:
        is_stt_speaker_turn, is_end_speaker_turn = False, False
    if (word[0].isupper() and word in stt_words) and (("." in word) or ("?" in word)):
        return True, True
    else:
        is_end_speaker_turn = ("." in word) or ("?" in word)
        is_stt_speaker_turn = word[0].isupper() and (word in stt_words) or ("," in word)
    return is_stt_speaker_turn, is_end_speaker_turn

def get_word_dict_content_offline(
    cfg: Any,
    word: str,
    word_index: int,
    diar_pred_out: torch.Tensor,
    time_stt_end_tuple: Tuple[int],
    stt_words: List[str],
    frame_len: float = 0.08
) -> Dict[str, Any]:
    """
    Generate a dictionary containing word information and speaker diarization results.

    This function processes a single word and its associated tokens to determine
    the start and end frames, speaker, and other relevant information.

    Args:
        cfg (Any): Configuration object containing diarization settings.
        word (str): The word being processed.
        word_index (int): Index of the word in the sequence.
        diar_pred_out (torch.Tensor): Diarization prediction output stream.
        time_stt_end_tuple (int): Local time step offset.
        frame_len (float, optional): Length of each frame in seconds. Defaults to 0.08.

    Returns:
        Dict[str, Any]: A dictionary containing word information and diarization results.
    """    
    frame_stt, frame_end = time_stt_end_tuple
        
    # Edge Cases: Sometimes, repeated token indexs can lead to incorrect frame and speaker assignment.
    if frame_stt == frame_end:
        if frame_stt >= diar_pred_out.shape[0] - 1:
            frame_stt, frame_end = (diar_pred_out.shape[1] - 1, diar_pred_out.shape[0])
        else:
            frame_end = frame_stt + 1
    
    # Get the speaker based on the frame-wise softmax probabilities.
    stt_p, end_p = max((frame_stt + cfg.left_frame_shift), 0), (frame_end + cfg.right_frame_shift)
    speaker_sigmoid = diar_pred_out[stt_p:end_p, :].mean(dim=0)
    speaker_softmax = get_simulated_softmax(cfg, speaker_sigmoid)

    speaker_softmax[cfg.limit_max_spks:] = 0.0
    spk_id = speaker_softmax.argmax().item()
    stt_sec, end_sec = frame_stt * frame_len, frame_end * frame_len
    is_stt_speaker_turn, is_end_speaker_turn = get_speaker_turn_flags(word, stt_words=stt_words)
    word_dict = {"word": word,
                 "word_index": word_index,
                'frame_stt': frame_stt,
                'frame_end': frame_end,
                'start_time': round(stt_sec, 3), 
                'end_time': round(end_sec, 3), 
                'speaker': f"speaker_{spk_id}",
                'is_stt_speaker_turn': is_stt_speaker_turn,
                'is_end_speaker_turn': is_end_speaker_turn,
                'speaker_softmax': speaker_softmax} 
    return word_dict

def get_word_dict_content_online(
    cfg: Any,
    word: str,
    word_index: int,
    diar_pred_out_stream: torch.Tensor,
    token_group: List[str],
    frame_inds_seq: List[int],
    time_step_local_offset: int,
    stt_words: List[str],
    frame_len: float = 0.08
) -> Dict[str, Any]:
    """
    Generate a dictionary containing word information and speaker diarization results.

    This function processes a single word and its associated tokens to determine
    the start and end frames, speaker, and other relevant information.

    Args:
        cfg (Any): Configuration object containing diarization settings.
        word (str): The word being processed.
        word_index (int): Index of the word in the sequence.
        diar_pred_out_stream (torch.Tensor): Diarization prediction output stream.
        token_group (List[str]): Group of tokens associated with the word.
        frame_inds_seq (List[int]): Sequence of frame indices.
        time_step_local_offset (int): Local time step offset.
        frame_len (float, optional): Length of each frame in seconds. Defaults to 0.08.

    Returns:
        Dict[str, Any]: A dictionary containing word information and diarization results.
    """    
    _stt, _end = time_step_local_offset, time_step_local_offset + len(token_group) - 1
    if len(token_group) == 1:
        frame_stt, frame_end = frame_inds_seq[_stt], frame_inds_seq[_stt] + 1
    else:
        frame_stt, frame_end = frame_inds_seq[_stt], frame_inds_seq[_end]
        
    # Edge Cases: Sometimes, repeated token indexs can lead to incorrect frame and speaker assignment.
    if frame_stt == frame_end:
        if frame_stt >= diar_pred_out_stream.shape[0] - 1:
            frame_stt, frame_end = (diar_pred_out_stream.shape[1] - 1, diar_pred_out_stream.shape[0])
        else:
            frame_end = frame_stt + 1
    
    # Get the speaker based on the frame-wise softmax probabilities.
    stt_p, end_p = max((frame_stt + cfg.left_frame_shift), 0), (frame_end + cfg.right_frame_shift)
    speaker_sigmoid = diar_pred_out_stream[stt_p:end_p, :].mean(dim=0)
    speaker_softmax = get_simulated_softmax(cfg, speaker_sigmoid)

    speaker_softmax[cfg.limit_max_spks:] = 0.0
    spk_id = speaker_softmax.argmax().item()
    stt_sec, end_sec = frame_stt * frame_len, frame_end * frame_len
    is_stt_speaker_turn, is_end_speaker_turn = get_speaker_turn_flags(word, stt_words=stt_words)
    word_dict = {"word": word,
                 "word_index": word_index,
                'frame_stt': frame_stt,
                'frame_end': frame_end,
                'start_time': round(stt_sec, 3), 
                'end_time': round(end_sec, 3), 
                'speaker': f"speaker_{spk_id}",
                'is_stt_speaker_turn': is_stt_speaker_turn,
                'is_end_speaker_turn': is_end_speaker_turn,
                'speaker_softmax': speaker_softmax} 
    return word_dict
    
def get_multitoken_words(
    cfg, 
    word_and_ts_seq: Dict[str, List],
    word_seq: List[str],
    new_words: List[str],
    fix_prev_words_count: int = 5
) -> Dict[str, List]:
    """
    Fix multi-token words that were not fully captured by the previous chunk window.

    This function compares the words in the current sequence with the previously processed words,
    and updates any multi-token words that may have been truncated in earlier processing.

    Args:
        cfg (DiarizationConfig): Configuration object containing verbose setting.
        word_and_ts_seq (Dict[str, List]): Dictionary containing word sequences and timestamps.
        word_seq (List[str]): List of all words processed so far.
        new_words (List[str]): List of new words in the current chunk.
        fix_prev_words_count (int, optional): Number of previous words to check. Defaults to 5.

    Returns:
        Dict[str, List]: Updated word_and_ts_seq with fixed multi-token words.
    """
    prev_start = max(0, len(word_seq) - fix_prev_words_count - len(new_words))
    prev_end = max(0, len(word_seq) - len(new_words))
    
    for ct, prev_word in enumerate(word_seq[prev_start:prev_end]):
        if len(word_and_ts_seq["words"]) > fix_prev_words_count - ct:
            saved_word = word_and_ts_seq["words"][-fix_prev_words_count + ct]["word"]
            if len(prev_word) > len(saved_word):
                if cfg.verbose:
                    logging.info(f"[Replacing Multi-token Word]: {saved_word} with {prev_word}")
                word_and_ts_seq["words"][-fix_prev_words_count + ct]["word"] = prev_word
    
    return word_and_ts_seq
  
def correct_speaker_assignments(word_and_ts_seq: dict, sentence_render_length: int = None) -> dict:
    """ 
    Correct speaker assignments based on the punctuations and capitalization in the sequence.
    
    Args:
        word_and_ts_seq (dict): Dictionary containing word and time-related information.
        sentence_render_length (int): Number of previous words to consider for speaker assignment.
    
    Returns:
        word_and_ts_seq (dict): Corrected word and time-related information. 
    
    Note:
        This method assumes that PnC equipped ASR is used for speech recognition.
        This method assumes that the speaker assignments are correct for the first and last words in the sequence.
        It modifies the speaker assignments based on the speaker changes in the middle of the sequence.
    """
    WL = len(word_and_ts_seq["words"])

    if sentence_render_length is not None: 
        if WL-sentence_render_length < 1 or WL-1 < 2 or sentence_render_length <= 1:
            return word_and_ts_seq
    elif sentence_render_length is None:
        sentence_render_length = WL 
    
    for idx in range(WL - sentence_render_length, WL-1):
        word_dict = word_and_ts_seq['words'][idx]
        # Correct a starting word attached to the previous speaker turn. 
        if word_dict['is_stt_speaker_turn'] and not word_dict['is_end_speaker_turn']:
            if word_and_ts_seq['words'][idx+1]['speaker'] != word_dict['speaker']:
                word_and_ts_seq['words'][idx]['speaker'] = word_and_ts_seq['words'][idx+1]['speaker']
                
        # Correct a ending word attached to the previous speaker turn. 
        if idx in range(max(1, WL - sentence_render_length), max(2, WL-1)) \
        and word_dict['is_end_speaker_turn'] and not word_dict['is_stt_speaker_turn']:
            if word_and_ts_seq['words'][idx-1]['speaker'] != word_dict['speaker']:
                word_and_ts_seq['words'][idx]['speaker'] = word_and_ts_seq['words'][idx-1]['speaker']
    
        # Correct a middle word wrongly assigned to the other speaker, which is lower case and no punctuation.
        if (not word_dict['is_stt_speaker_turn'] and \
            not word_dict['is_end_speaker_turn'] and \
            not word_dict['word'][0].isupper()):
            # Check whether the current word is isolated in terms of speaker assignment.
            if word_and_ts_seq['words'][idx-1]['speaker'] != word_dict['speaker'] and \
                word_and_ts_seq['words'][idx+1]['speaker'] != word_dict['speaker'] and \
                word_and_ts_seq['words'][idx-1]['speaker'] == \
                word_and_ts_seq['words'][idx+1]['speaker']:
                word_and_ts_seq['words'][idx]['speaker'] = word_and_ts_seq['words'][idx-1]['speaker'] 
                
    return word_and_ts_seq 
   
def append_word_and_ts_seq(
    cfg: Any, 
    word_idx_offset: int, 
    word_and_ts_seq: Dict[str, Any], 
    word_dict: Dict[str, Any]
) -> tuple[int, Dict[str, Any]]:
    """
    Append the word dictionary to the word and time-stamp sequence.

    This function updates the word_and_ts_seq dictionary by appending new word information
    and managing the buffered words and speaker count.

    Args:
        cfg (Any): Configuration object containing parameters like word_window.
        word_idx_offset (int): The current word index offset.
        word_and_ts_seq (Dict[str, Any]): Dictionary containing word sequences and related information.
        word_dict (Dict[str, Any]): Dictionary containing information about the current word.

    Returns:
        tuple[int, Dict[str, Any]]: A tuple containing the updated word_idx_offset and word_and_ts_seq.
    """
    word_and_ts_seq["words"].append(word_dict)
    word_and_ts_seq["buffered_words"].append(word_dict)
    word_and_ts_seq["speaker_count_buffer"].append(word_dict["speaker"])
    word_and_ts_seq["word_window_seq"].append(word_dict['word'])
    
    if len(word_and_ts_seq["words"]) >= cfg.word_window + 1: 
        word_and_ts_seq["buffered_words"].pop(0)
        word_and_ts_seq["word_window_seq"].pop(0)
        word_idx_offset = 0
    
    word_and_ts_seq["speaker_count"] = len(set(word_and_ts_seq["speaker_count_buffer"]))
    return word_idx_offset, word_and_ts_seq

class SpeakerTaggedASR:
    def __init__(
        self,
        cfg,
        asr_model,
        diar_model,
    ):
        # Required configs, models and datasets for inference
        self.cfg = cfg
        self.test_manifest_dict = get_audio_rttm_map(self.cfg.manifest_file)
        self.asr_model = asr_model
        self.diar_model = diar_model
        
        # ASR speaker tagging configs
        self.fix_speaker_assignments = cfg.fix_speaker_assignments
        self._fix_prev_words_count = cfg.fix_prev_words_count
        self._sentence_render_length = int(self._fix_prev_words_count + cfg.update_prev_words_sentence)
        self._frame_len_sec = 0.08
        self._feat_frame_len_sec = 0.01
        self._initial_steps = cfg.ignored_initial_frame_steps
        self._all_sentences = []
        # self._stt_words = COMMON_SENTENCE_STARTS
        self._stt_words = []
        self._init_evaluator() 
        self._frame_hop_length = self.asr_model.encoder.streaming_cfg.valid_out_len
        self.seglst_dict_list = []

        ### multi-instance configs
        self._max_speakers = 16
        self._offset_chunk_start_time = 0.0
        self._sent_break_sec = 1.5
        self._speaker_wise_sentences = {}
        self._prev_history_speaker_texts = [ "" for _ in range(self._max_speakers) ]
    
    def _init_evaluator(self):  
        self.online_evaluators, self._word_and_ts_seq = [], []
        for idx, (uniq_id, data_dict) in enumerate(self.test_manifest_dict.items()):
            self._word_and_ts_seq.append({"words": [],
                                    "buffered_words": [],
                                    "token_frame_index": [], 
                                    "offset_count": 0,
                                    "status": "success", 
                                    "sentences": None, 
                                    "last_word_index": 0,
                                    "speaker_count": None,
                                    "transcription": None,
                                    "max_spk_probs": [],
                                    "word_window_seq": [],
                                    "speaker_count_buffer": [],
                                    "sentence_memory": {},
                                    })
            
            if data_dict['seglst_filepath'] is not None:
                ref_seglst = read_seglst(data_dict['seglst_filepath'])
            else:
                ref_seglst = None
            
            if data_dict['rttm_filepath'] is not None:
                ref_rttm_labels = rttm_to_labels(data_dict['rttm_filepath'])
            else:
                ref_rttm_labels = None
            
            eval_instance = OnlineEvaluation(ref_seglst=ref_seglst,
                                             ref_rttm_labels=ref_rttm_labels, 
                                             hyp_seglst=None,
                                             collar=0.25, 
                                             ignore_overlap=False, 
                                             verbose=True)
            self.online_evaluators.append(eval_instance)
       
    def _get_offset_sentence(self, session_trans_dict, offset):
        """
        For the very first word in a session, get the offset sentence.
        
        Args:
            session_trans_dict (dict): Dictionary containing session-related information.
            offset (int): Index of the word for which the offset sentence is needed.
        
        Returns:
            (Dict): Dictionary containing offset sentence information.
        """
        word_dict = session_trans_dict['words'][offset]
        return {'session_id': session_trans_dict['uniq_id'], 
                'speaker': word_dict['speaker'],
                'start_time': word_dict['start_time'], 
                'end_time': word_dict['end_time'], 
                'text': f"{word_dict['word']} ", 
                'words': f"{word_dict['word']} "} 
        
    def _get_sentence(self, word_dict):
        """ 
        Get the sentence for a given word.
        
        Args:
            word_dict: Dictionary containing word-related information.
        """
        return {'speaker': word_dict['speaker'], 
                'start_time':  word_dict['start_time'], 
                'end_time': word_dict['end_time'], 
                'text': ''}
        
    def text_post_processing(self, sentence):
        if self.cfg.uppercase_first_letter and len(sentence['text']) > 1:
            # sentence['text'] = sentence['text'][:1].upper() + sentence['text'][1:]
            sentence['text'] = sentence['text'][:1].lower() + sentence['text'][1:]
        if self.cfg.remove_pnc:
            # sentence['text'] = sentence['text'].lower().replace('.', '').replace(',', '').replace('!', '').replace('?', '').upper()
            sentence['text'] = sentence['text'].lower().replace('.', '').replace(',', '').replace('!', '').replace('?', '').lower()
        return sentence
    
    
    def get_sentences_values(self, session_trans_dict: dict, sentence_render_length: int):
        """ 
        Get sentences (speaker-turn-level text) for a given session and sentence render length.
        
        Args:
            session_trans_dict: Dictionary containing session-related information.
            sentence_render_length: Length of the sentences to be generated.
        Returns:
            sentences: List of sentences in the session.
        """
        stt_word_index = max(0, session_trans_dict['last_word_index'] - sentence_render_length)
        if session_trans_dict['sentences'] is None:
            sentence = self._get_offset_sentence(session_trans_dict=session_trans_dict, offset=0)
            sentences = []
            session_trans_dict['last_word_index'] = stt_word_index
            session_trans_dict['sentence_memory'].update({stt_word_index: 
                                                            (deepcopy(sentences), 
                                                             deepcopy(sentence), 
                                                             sentence['speaker']
                                                            )})
            prev_speaker = session_trans_dict['words'][stt_word_index]['speaker']
        else:
            (_sentences, _sentence, prev_speaker) = session_trans_dict['sentence_memory'][stt_word_index]
            sentences, sentence = deepcopy(_sentences), deepcopy(_sentence)
        
        for k in range(stt_word_index + 1, len(session_trans_dict['words'])):
            word_dict = session_trans_dict['words'][k]
            word, end_point = word_dict['word'], word_dict['end_time']
            if word_dict['speaker'] != prev_speaker:
                sentence['text'] = sentence['text'].strip()
                if len(sentence['text']) > 1:
                    sentence['text'] = sentence['text'][:1].upper() + sentence['text'][1:]
                sentences.append(sentence)
                sentence = self._get_sentence(word_dict=session_trans_dict['words'][k])
            else:
                sentence['end_time'] = end_point
            sentence['text'] += word.strip() + ' '
            if len(sentence['text']) > 1:
                sentence['text'] = sentence['text'][:1].upper() + sentence['text'][1:]
            sentence['words'] = sentence['text']
            sentence['session_id'] = session_trans_dict['uniq_id']
            session_trans_dict['last_word_index'] = k
            prev_speaker = word_dict['speaker']
            session_trans_dict['sentence_memory'][k] = (deepcopy(sentences), deepcopy(sentence), prev_speaker)
        sentence['text'] = sentence['text'].strip()
        if len(sentence['text']) > 1:
            sentence['text'] = sentence['text'][:1].upper() + sentence['text'][1:]
        sentences.append(sentence)
        session_trans_dict['sentences'] = sentences
        return session_trans_dict 
    
    def merge_transcript_and_speakers(self, test_manifest_dict, asr_hypotheses, diar_pred_out):
        transcribed_speaker_texts = [None] * len(test_manifest_dict)
        
        for idx, (uniq_id, data_dict) in enumerate(test_manifest_dict.items()):
            if not len( asr_hypotheses[idx].text) == 0:
                # Get the word-level dictionaries for each word in the chunk
                # diar_pred_out_stream=diar_pred_out_stream[idx, :, :],
                self._word_and_ts_seq[idx] = self.get_frame_and_words_offline(uniq_id=uniq_id,
                                                                            diar_pred_out=diar_pred_out[idx].squeeze(0),
                                                                            asr_hypothesis=asr_hypotheses[idx],
                                                                            word_and_ts_seq=self._word_and_ts_seq[idx], 
                                                                            )
                if len(self._word_and_ts_seq[idx]["words"]) > 0:
                    self._word_and_ts_seq[idx] = self.get_sentences_values(session_trans_dict=self._word_and_ts_seq[idx], 
                                                                            sentence_render_length=self._sentence_render_length)
                    if self.cfg.generate_scripts:
                        transcribed_speaker_texts[idx] = \
                            print_sentences(sentences=self._word_and_ts_seq[idx]["sentences"], 
                            color_palette=get_color_palette(), 
                            params=self.cfg)
                        write_txt(f'{self.cfg.print_path}'.replace(".sh", f"_{idx}.sh"), 
                                    transcribed_speaker_texts[idx].strip()) 
        return transcribed_speaker_texts, self._word_and_ts_seq
     
    def get_frame_and_words_offline(
        self,
        uniq_id, 
        diar_pred_out, 
        asr_hypothesis,
        word_and_ts_seq,
    ):        
        word_and_ts_seq['uniq_id'] = uniq_id

        for word_index, hyp_word_dict in enumerate(asr_hypothesis.timestep['word']):
            time_stt_end_tuple=(hyp_word_dict['start_offset'], hyp_word_dict['end_offset'])
            word_dict = get_word_dict_content_offline(cfg=self.cfg, 
                                                        word=hyp_word_dict['word'],
                                                        word_index=word_index,
                                                        diar_pred_out=diar_pred_out,
                                                        time_stt_end_tuple=time_stt_end_tuple,
                                                        stt_words=self._stt_words,
                                                        frame_len=self._frame_len_sec
                                                        )
            word_and_ts_seq["words"].append(word_dict)
            word_and_ts_seq["speaker_count_buffer"].append(word_dict["speaker"])
            word_and_ts_seq["word_window_seq"].append(word_dict['word'])
            
        word_and_ts_seq["buffered_words"] = word_and_ts_seq["words"] 
        word_and_ts_seq["speaker_count"] = len(set(word_and_ts_seq["speaker_count_buffer"]))
        if self.cfg.fix_speaker_assignments:     
            word_and_ts_seq = correct_speaker_assignments(word_and_ts_seq=word_and_ts_seq) 
        return word_and_ts_seq
    
    def get_frame_and_words_online(
        self, 
        uniq_id, 
        step_num, 
        diar_pred_out_stream, 
        previous_hypothesis, 
        word_and_ts_seq, 
    ):        
        offset = step_num * self._frame_hop_length
        word_seq = previous_hypothesis.text.split()
        new_words = word_seq[word_and_ts_seq["offset_count"]:]
        new_token_group = self.asr_model.tokenizer.text_to_tokens(new_words)
        new_tokens = list(itertools.chain(*new_token_group))
        frame_inds_seq = (torch.tensor(previous_hypothesis.timestep) + offset).tolist()
        frame_inds_seq = fix_frame_time_step(self.cfg, new_tokens, new_words, frame_inds_seq)
        min_len = min(len(new_words), len(frame_inds_seq))
        word_and_ts_seq['uniq_id'] = uniq_id

        for idx in range(min_len):
            word_and_ts_seq["token_frame_index"].append((new_tokens[idx], frame_inds_seq[idx]))
            word_and_ts_seq["offset_count"] += 1
        
        time_step_local_offset, word_idx_offset = 0, 0
        word_count_offset = len(word_and_ts_seq["words"]) 
        word_and_ts_seq = get_multitoken_words(cfg=self.cfg, 
                                               word_and_ts_seq=word_and_ts_seq, 
                                               word_seq=word_seq, 
                                               new_words=new_words, 
                                               fix_prev_words_count=self._fix_prev_words_count
                                            )
        
        # Get the FIFO queue preds to word_and_ts_seq 
        local_idx = 0
        for local_idx, (token_group, word) in enumerate(zip(new_token_group, new_words)):
            word_dict = get_word_dict_content_online(cfg=self.cfg, 
                                                    word=word,
                                                    word_index= (word_count_offset + local_idx),
                                                    diar_pred_out_stream=diar_pred_out_stream,
                                                    token_group=token_group,
                                                    frame_inds_seq=frame_inds_seq,
                                                    time_step_local_offset=time_step_local_offset,
                                                    stt_words=self._stt_words,
                                                    frame_len=self._frame_len_sec
                                                    )
            # Count the number of speakers in the word window
            time_step_local_offset += len(token_group)
            word_idx_offset, word_and_ts_seq = append_word_and_ts_seq(cfg=self.cfg, 
                                                                      word_idx_offset=word_idx_offset, 
                                                                      word_and_ts_seq=word_and_ts_seq, 
                                                                      word_dict=word_dict)
        
            if self.cfg.fix_speaker_assignments:     
                word_and_ts_seq = correct_speaker_assignments(word_and_ts_seq=word_and_ts_seq, 
                                                                sentence_render_length=self._sentence_render_length)
        return word_and_ts_seq
    
    @measure_eta 
    def perform_streaming_stt_spk(
        self,
        step_num,
        chunk_audio,
        chunk_lengths,
        cache_last_channel,
        cache_last_time,
        cache_last_channel_len,
        previous_hypotheses,
        asr_pred_out_stream,
        diar_pred_out_stream,
        streaming_state,
        left_offset,
        right_offset,
        is_buffer_empty,
        pad_and_drop_preencoded,
    ):
        
        (
            asr_pred_out_stream,
            transcribed_texts,
            cache_last_channel,
            cache_last_time,
            cache_last_channel_len,
            previous_hypotheses,
        ) = self.asr_model.conformer_stream_step(
            processed_signal=chunk_audio,
            processed_signal_length=chunk_lengths,
            cache_last_channel=cache_last_channel,
            cache_last_time=cache_last_time,
            cache_last_channel_len=cache_last_channel_len,
            keep_all_outputs=is_buffer_empty,
            previous_hypotheses=previous_hypotheses,
            previous_pred_out=asr_pred_out_stream,
            drop_extra_pre_encoded=calc_drop_extra_pre_encoded(
                self.asr_model, step_num, pad_and_drop_preencoded
            ),
            return_transcription=True,
        )
        if diar_pred_out_stream is None:
            diar_pred_out_stream = torch.zeros((chunk_audio.shape[0], 0, self.diar_model.sortformer_modules.n_spk), device=chunk_audio.device)

        if step_num > 0:
            left_offset = 8
            chunk_audio = chunk_audio[..., 1:]
            chunk_lengths -= 1
        streaming_state, diar_pred_out_stream = self.diar_model.forward_streaming_step(
            processed_signal=chunk_audio.transpose(1, 2),
            processed_signal_length=chunk_lengths,
            streaming_state=streaming_state,
            total_preds=diar_pred_out_stream,
            left_offset=left_offset,
            right_offset=right_offset,
            )

        transcribed_speaker_texts = [None] * len(self.test_manifest_dict)
        for idx, (uniq_id, data_dict) in enumerate(self.test_manifest_dict.items()): 
            if not (len( previous_hypotheses[idx].text) == 0 and step_num <= self._initial_steps):
                # Get the word-level dictionaries for each word in the chunk
                self._word_and_ts_seq[idx] = self.get_frame_and_words_online(uniq_id=uniq_id,
                                                                            step_num=step_num, 
                                                                            diar_pred_out_stream=diar_pred_out_stream[idx, :, :],
                                                                            previous_hypothesis=previous_hypotheses[idx], 
                                                                            word_and_ts_seq=self._word_and_ts_seq[idx],
                                                                            )
                if len(self._word_and_ts_seq[idx]["words"]) > 0:
                    self._word_and_ts_seq[idx] = self.get_sentences_values(session_trans_dict=self._word_and_ts_seq[idx], 
                                                                           sentence_render_length=self._sentence_render_length)
                    if self.cfg.generate_scripts:
                        transcribed_speaker_texts[idx] = \
                            print_sentences(sentences=self._word_and_ts_seq[idx]["sentences"], 
                            color_palette=get_color_palette(), 
                            params=self.cfg)
                        write_txt(f'{self.cfg.print_path}'.replace(".sh", f"_{idx}.sh"), 
                                  transcribed_speaker_texts[idx].strip())
            
        return (transcribed_speaker_texts,
                transcribed_texts,
                asr_pred_out_stream,
                transcribed_texts,
                cache_last_channel,
                cache_last_time,
                cache_last_channel_len,
                previous_hypotheses,
                streaming_state,
                diar_pred_out_stream)

    def _add_speaker_transcriptions(self, transcriptions: list, speaker_transcriptions: List[str], word_and_ts_seq: List[Dict[str, Any]]) -> Tuple[List[Hypothesis], List[Hypothesis]]:
        """ 
        Add speaker tagging into the transcriptions generated from an ASR model.
        
        Args:
            transcriptions:
            speaker_transcriptions (List[str]): List of speaker transcriptions.
            word_and_ts_seq (List[Dict[str, Any]]): List of word-level dictionaries.
            
        Returns:
            Tuple[List[Hypothesis], List[Hypothesis]]: Tuple containing the updated transcriptions with speaker tags.
        """
        trans_hyp, nbest_hyp = transcriptions
        for sess_idx, hypothesis in enumerate(trans_hyp):
            if speaker_transcriptions[sess_idx] is not None:
                trans_hyp[sess_idx].text = speaker_transcriptions[sess_idx]
            speaker_added_word_dicts = [] 
            for word_idx, trans_wdict in enumerate(trans_hyp[0].timestep['word']):
                trans_wdict_copy = deepcopy(trans_wdict)
                trans_wdict_copy['speaker'] = word_and_ts_seq[sess_idx]['words'][word_idx]['speaker']
                speaker_added_word_dicts.append(trans_wdict_copy)
            trans_hyp[sess_idx].timestep['word'] = speaker_added_word_dicts
            w_count = 0
            segment_list = []
            for word_idx, trans_segdict in enumerate(trans_hyp[0].timestep['segment']):
                words = trans_segdict['segment'].split()
                spk_vote_pool = []
                for word in words:
                    assert word.lower() == word_and_ts_seq[sess_idx]['words'][w_count]['word'].lower()
                    spk_int = int(word_and_ts_seq[sess_idx]['words'][w_count]['speaker'].split('_')[-1])
                    spk_vote_pool.append(spk_int)
                    w_count += 1
                trans_segdict['speaker'] = f"speaker_{torch.mode(torch.tensor(spk_vote_pool), dim=0).values.item()}"
                segment_list.append(trans_segdict)
            trans_hyp[sess_idx].timestep['segment'] = segment_list
                
        transcriptions = (trans_hyp, trans_hyp)
        return transcriptions
        
    def perform_offline_stt_spk(self, override_cfg):
        """ 
        Perform offline STT and speaker diarization on the provided manifest file.
        
        Args:
            override_cfg (dict): Override configuration parameters.
            
        Returns:
            transcriptions (Tuple): Tuple containing the speaker-tagged transcripts.
        """
        transcriptions = self.asr_model.transcribe(
            audio=self.cfg.dataset_manifest,
            override_config=override_cfg,
        )
        best_hyp, nbest_hyp = transcriptions
        spk_timestamps, pred_tensors = self.diar_model.diarize(audio=self.cfg.manifest_file, 
                                                               include_tensor_outputs=True)
        speaker_transcriptions, word_and_ts_seq = self.merge_transcript_and_speakers(
                                    test_manifest_dict=self.diar_model._diarize_audio_rttm_map, 
                                    asr_hypotheses=best_hyp, 
                                    diar_pred_out=pred_tensors
                                )
        transcriptions = self._add_speaker_transcriptions(transcriptions, speaker_transcriptions, word_and_ts_seq)
        return transcriptions
    
    def _get_new_sentence_dict(self, speaker, start_time, end_time, text):
        return {
            'speaker': speaker,
            'start_time': start_time,
            'end_time': end_time,
            'text': text
        }
    
    def _is_new_text(self, spk_idx, text):
        if text is None or text == self._prev_history_speaker_texts[spk_idx]:
            return None
        else:
            # Get the difference between the current text and the previous text
            if self._prev_history_speaker_texts[spk_idx] in text:
                return text.replace(self._prev_history_speaker_texts[spk_idx], "")
            else:
                return text.strip()

    def _update_last_sentence(self, spk_idx, end_time, diff_text):
        self._speaker_wise_sentences[spk_idx][-1]['end_time'] = end_time
        self._speaker_wise_sentences[spk_idx][-1]['text'] += diff_text

    def get_multi_thread_sentences_values(self, step_num, previous_hypotheses, chunk_length):
        """ 
        for sentence in sentences:
        # extract info
            speaker = sentence['speaker']
            start_point = sentence['start_time']
            end_point = sentence['end_time']
            text = sentence['text']
        """
        sentences = []
        for spk_idx, hypothesis in enumerate(previous_hypotheses):
            if spk_idx not in self._speaker_wise_sentences:
                self._speaker_wise_sentences[spk_idx] = []

            diff_text = self._is_new_text(spk_idx=spk_idx, text=hypothesis.text) 
            if diff_text is not None:
                start_time = self._offset_chunk_start_time + (hypothesis.timestep[0]) * self._frame_len_sec
                end_time = self._offset_chunk_start_time + (hypothesis.timestep[-1] + 1) * self._frame_len_sec

                # Get the last end time of the previous sentence or None if no sentences are present
                if len(self._speaker_wise_sentences[spk_idx]) > 0:
                    last_end_time = self._speaker_wise_sentences[spk_idx][-1]['end_time']   
                else:
                    last_end_time = 0.0

                # Case 1 - If start_tiime is greater than end_time + sent_break_sec, then we need to add the sentence
<<<<<<< HEAD
=======
                # if last_end_time > 0.0 and len(diff_text) > 0 and diff_text[0] != " ":
                #     self._speaker_wise_sentences[spk_idx][-1]['end_time'] = end_time
                #     self._speaker_wise_sentences[spk_idx][-1]['text'] += diff_text
                # elif 
>>>>>>> fb761f12
                if last_end_time == 0.0 or start_time > last_end_time + self._sent_break_sec:
                    print(f"GAP : Gap detected between sentences for speaker [  {spk_idx}  ] is :[ {(start_time - last_end_time):.4f}, diff_text: {diff_text} ]")
                    self._speaker_wise_sentences[spk_idx].append(self._get_new_sentence_dict(speaker=f"speaker_{spk_idx}", 
                                                                                                start_time=start_time, 
                                                                                                end_time=end_time, 
                                                                                                text=diff_text))

                # Case 2 - If start_time is less than end_time + sent_break_sec, then we need to update the end_time
                else:
                    print(f"NO GAP : Gap detected between sentences for speaker {spk_idx} is : {(start_time - last_end_time):.4f}, diff_text: {diff_text}")
                    self._update_last_sentence(spk_idx=spk_idx, end_time=end_time, diff_text=diff_text)

            # Update the previous history of the speaker text
            if hypothesis.text is not None:
                self._prev_history_speaker_texts[spk_idx] = hypothesis.text
        
        self._offset_chunk_start_time += chunk_length * self._feat_frame_len_sec
        ### Merge all sentences for each speaker but sort by start_time
        all_sentences = []
        for spk_idx, hypothesis in enumerate(previous_hypotheses):
            all_sentences.extend(self._speaker_wise_sentences[spk_idx])
        all_sentences.sort(key=lambda x: x['start_time'])

        # if step_num % 30 == 0 and step_num > 1:
            # print(self._speaker_wise_sentences)
            # print(diff_text)
            # import ipdb; ipdb.set_trace()
        return all_sentences

    @measure_eta 
    def perform_queryless_streaming_stt_spk(
        self,
        step_num,
        chunk_audio,
        chunk_lengths,
        cache_last_channel,
        cache_last_time,
        cache_last_channel_len,
        previous_hypotheses,
        asr_pred_out_stream,
        diar_pred_out_stream,
        streaming_state,
        left_offset,
        right_offset,
        is_buffer_empty,
        pad_and_drop_preencoded,
        att_context_size,
        binary_diar_preds,
        n_mix,
        cache_gating,
        cache_gating_buffer_size,
        valid_speakers_last_time,
        rttm=None
    ):
        
        if step_num > 0:
            left_offset = 8
            chunk_audio = chunk_audio[..., 1:]
            chunk_lengths -= 1

        # Initialize diar_pred_out_stream for the first step for all speakers
        if diar_pred_out_stream is None:
            diar_pred_out_stream = torch.zeros((chunk_audio.shape[0], 0, self.diar_model.sortformer_modules.n_spk), device=chunk_audio.device)

        # If n_mix == 1, we only have one speaker, so we don't need to do diarization
        # and set spk_targets to all ones
        if n_mix == 1:
            spk_targets = torch.ones((chunk_audio.shape[0], 14, 1), device=chunk_audio.device) # TODO: fix this hardcoded value
        else:
            if rttm is None:

                streaming_state, diar_pred_out_stream = self.diar_model.forward_streaming_step(
                    processed_signal=chunk_audio.transpose(1, 2),
                    processed_signal_length=chunk_lengths,
                    streaming_state=streaming_state,
                    total_preds=diar_pred_out_stream,
                    left_offset=left_offset,
                    right_offset=right_offset,
                )

                spk_targets = diar_pred_out_stream
            else:
                spk_targets = rttm

        diar_max_len = att_context_size[-1] + 1

        if spk_targets.shape[1] > diar_max_len:
            spk_targets = spk_targets[:, -diar_max_len:]
        

        (
            asr_pred_out_stream,
            transcribed_texts,
            cache_last_channel,
            cache_last_time,
            cache_last_channel_len,
            previous_hypotheses,
            valid_speakers_last_time,
            # valid_speaker_ids,
        ) = self.asr_model.conformer_stream_step(
            processed_signal=chunk_audio,
            processed_signal_length=chunk_lengths,
            cache_last_channel=cache_last_channel,
            cache_last_time=cache_last_time,
            cache_last_channel_len=cache_last_channel_len,
            keep_all_outputs=is_buffer_empty,
            previous_hypotheses=previous_hypotheses,
            previous_pred_out=asr_pred_out_stream,
            drop_extra_pre_encoded=calc_drop_extra_pre_encoded(
                self.asr_model, step_num, pad_and_drop_preencoded
            ),
            return_transcription=True,
            spk_targets=spk_targets,
            n_mix=n_mix,
            binary_diar_preds=binary_diar_preds,
            cache_gating=cache_gating,
            cache_gating_buffer_size=cache_gating_buffer_size,
            valid_speakers_last_time=valid_speakers_last_time,
        )

        # transcribed_speaker_texts = [None] * n_mix
        hop_frames = chunk_lengths[0].item() - left_offset - right_offset

        all_sentences = self.get_multi_thread_sentences_values(step_num,previous_hypotheses, hop_frames)
        transcribed_speaker_texts = print_sentences(sentences=all_sentences, 
                        color_palette=get_color_palette(), 
                        params=self.cfg)
        if self.cfg.generate_scripts:
            write_txt(f'{self.cfg.print_path}'.replace(".sh", "_0.sh"), 
                        transcribed_speaker_texts.strip()) 
        
        return (transcribed_speaker_texts,
                transcribed_texts,
                asr_pred_out_stream,
                transcribed_texts,
                cache_last_channel,
                cache_last_time,
                cache_last_channel_len,
                previous_hypotheses,
                streaming_state,
                diar_pred_out_stream,
                valid_speakers_last_time)<|MERGE_RESOLUTION|>--- conflicted
+++ resolved
@@ -894,13 +894,6 @@
                     last_end_time = 0.0
 
                 # Case 1 - If start_tiime is greater than end_time + sent_break_sec, then we need to add the sentence
-<<<<<<< HEAD
-=======
-                # if last_end_time > 0.0 and len(diff_text) > 0 and diff_text[0] != " ":
-                #     self._speaker_wise_sentences[spk_idx][-1]['end_time'] = end_time
-                #     self._speaker_wise_sentences[spk_idx][-1]['text'] += diff_text
-                # elif 
->>>>>>> fb761f12
                 if last_end_time == 0.0 or start_time > last_end_time + self._sent_break_sec:
                     print(f"GAP : Gap detected between sentences for speaker [  {spk_idx}  ] is :[ {(start_time - last_end_time):.4f}, diff_text: {diff_text} ]")
                     self._speaker_wise_sentences[spk_idx].append(self._get_new_sentence_dict(speaker=f"speaker_{spk_idx}", 

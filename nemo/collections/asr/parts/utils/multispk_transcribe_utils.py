--- conflicted
+++ resolved
@@ -516,8 +516,6 @@
                 'end_time': word_dict['end_time'], 
                 'text': ''}
         
-<<<<<<< HEAD
-=======
     def text_post_processing(self, sentence):
         if self.cfg.uppercase_first_letter and len(sentence['text']) > 1:
             # sentence['text'] = sentence['text'][:1].upper() + sentence['text'][1:]
@@ -528,7 +526,6 @@
         return sentence
     
     
->>>>>>> c87e3746
     def get_sentences_values(self, session_trans_dict: dict, sentence_render_length: int):
         """ 
         Get sentences (speaker-turn-level text) for a given session and sentence render length.
@@ -586,12 +583,7 @@
         for idx, (uniq_id, data_dict) in enumerate(test_manifest_dict.items()):
             if not len( asr_hypotheses[idx].text) == 0:
                 # Get the word-level dictionaries for each word in the chunk
-<<<<<<< HEAD
-                                                                            #  diar_pred_out_stream=diar_pred_out_stream[idx, :, :],
-                                                                            
-=======
                 # diar_pred_out_stream=diar_pred_out_stream[idx, :, :],
->>>>>>> c87e3746
                 self._word_and_ts_seq[idx] = self.get_frame_and_words_offline(uniq_id=uniq_id,
                                                                             diar_pred_out=diar_pred_out[idx].squeeze(0),
                                                                             asr_hypothesis=asr_hypotheses[idx],
@@ -779,141 +771,7 @@
                 cache_last_time,
                 cache_last_channel_len,
                 previous_hypotheses,
-<<<<<<< HEAD
-                mem_last_time,
-                fifo_last_time,
-                diar_pred_out_stream)
-    
-    @measure_eta 
-    def perform_queryless_streaming_stt_spk(
-        self,
-        step_num,
-        chunk_audio,
-        chunk_lengths,
-        cache_last_channel,
-        cache_last_time,
-        cache_last_channel_len,
-        previous_hypotheses,
-        asr_pred_out_stream,
-        diar_pred_out_stream,
-        mem_last_time,
-        fifo_last_time,
-        left_offset,
-        right_offset,
-        is_buffer_empty,
-        pad_and_drop_preencoded,
-        att_context_size,
-        binary_diar_preds,
-        n_mix,
-        vad,
-        rttm=None
-    ):
-        
-        if step_num > 0:
-            left_offset = 8
-            chunk_audio = chunk_audio[..., 1:]
-            chunk_lengths -= 1
-        if rttm is None:
-            (
-                mem_last_time,
-                fifo_last_time,
-                mem_preds,
-                fifo_preds,
-                diar_pred_out_stream
-            ) = self.diar_model.forward_streaming_step(
-                processed_signal=chunk_audio.transpose(1, 2),
-                processed_signal_length=chunk_lengths,
-                mem_last_time=mem_last_time,
-                fifo_last_time=fifo_last_time,
-                previous_pred_out=diar_pred_out_stream,
-                left_offset=left_offset,
-                right_offset=right_offset,
-            )
-
-            spk_targets = diar_pred_out_stream
-        else:
-            spk_targets = rttm
-
-        diar_max_len = att_context_size[-1] + 1
-
-        if spk_targets.shape[1] > diar_max_len:
-            spk_targets = spk_targets[:, -diar_max_len:]
-
-        # if binary_diar_preds:
-        #     spk_targets = (spk_targets > 0.5).float()
-        
-        (
-            asr_pred_out_stream,
-            transcribed_texts,
-            cache_last_channel,
-            cache_last_time,
-            cache_last_channel_len,
-            previous_hypotheses,
-            # valid_speaker_ids,
-        ) = self.asr_model.conformer_stream_step(
-            processed_signal=chunk_audio,
-            processed_signal_length=chunk_lengths,
-            cache_last_channel=cache_last_channel,
-            cache_last_time=cache_last_time,
-            cache_last_channel_len=cache_last_channel_len,
-            keep_all_outputs=is_buffer_empty,
-            previous_hypotheses=previous_hypotheses,
-            previous_pred_out=asr_pred_out_stream,
-            drop_extra_pre_encoded=calc_drop_extra_pre_encoded(
-                self.asr_model, step_num, pad_and_drop_preencoded
-            ),
-            return_transcription=True,
-            spk_targets=spk_targets,
-            n_mix=n_mix,
-            vad=vad,
-            binary_diar_preds=binary_diar_preds
-        )
-
-        transcribed_speaker_texts = [None] * n_mix
-        # uniq_id = list(self.test_manifest_dict.keys())[0]
-        # if len(self._word_and_ts_seq) < n_mix:
-        #     self._word_and_ts_seq = [deepcopy(self._word_and_ts_seq[0]) for _ in range(n_mix)]
-
-        # step 1: save the word and time-stamp sequence for each speaker
-        # import ipdb; ipdb.set_trace()
-        # for idx in range(n_mix): 
-        #     if not (len( previous_hypotheses[idx].text) == 0 and step_num <= self._initial_steps):
-        #         # Get the word-level dictionaries for each word in the chunk
-        #         diar_pred_out_stream_idx = torch.zeros_like(diar_pred_out_stream)
-        #         diar_pred_out_stream_idx[:, :, idx] = diar_pred_out_stream[:, :, idx]
-        #         self._word_and_ts_seq[idx] = self.get_frame_and_words_online(uniq_id=uniq_id,
-        #                                                                     step_num=step_num, 
-        #                                                                     diar_pred_out_stream=diar_pred_out_stream_idx[0],
-        #                                                                     previous_hypothesis=previous_hypotheses[idx], 
-        #                                                                     word_and_ts_seq=self._word_and_ts_seq[idx],
-        #                                                                     )
-        #         if len(self._word_and_ts_seq[idx]["words"]) > 0:
-        #             self._word_and_ts_seq[idx] = self.get_sentences_values(session_trans_dict=self._word_and_ts_seq[idx], 
-        #                                                                    sentence_render_length=self._sentence_render_length)
-        #             if self.cfg.eval_mode:
-        #                 der, cpwer, is_update = self.online_evaluators[idx].evaluate_inloop(hyp_seglst=self._word_and_ts_seq[idx]["sentences"], 
-        #                                                                                     end_step_time=self._word_and_ts_seq[idx]["sentences"][-1]["end_time"])
-        #             if self.cfg.generate_scripts:
-        #                 transcribed_speaker_texts[idx] = \
-        #                     print_sentences(sentences=self._word_and_ts_seq[idx]["sentences"], 
-        #                     color_palette=get_color_palette(), 
-        #                     params=self.cfg)
-        #                 write_txt(f'{self.cfg.print_path}'.replace(".sh", f"_{idx}.sh"), 
-        #                           transcribed_speaker_texts[idx].strip())
-        
-        return (transcribed_speaker_texts,
-                transcribed_texts,
-                asr_pred_out_stream,
-                transcribed_texts,
-                cache_last_channel,
-                cache_last_time,
-                cache_last_channel_len,
-                previous_hypotheses,
-                mem_last_time,
-                fifo_last_time,
-=======
                 streaming_state,
->>>>>>> c87e3746
                 diar_pred_out_stream)
 
     def _add_speaker_transcriptions(self, transcriptions: list, speaker_transcriptions: List[str], word_and_ts_seq: List[Dict[str, Any]]) -> Tuple[List[Hypothesis], List[Hypothesis]]:

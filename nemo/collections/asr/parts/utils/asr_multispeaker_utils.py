--- conflicted
+++ resolved
@@ -1342,8 +1342,6 @@
         mask = soft_mask
     else:
         mask = (soft_mask > soft_thres).float()
-<<<<<<< HEAD
-
     return mask
 
 class MultiSpeakerSimulator():
@@ -1494,7 +1492,4 @@
                 channel_ids=[0],
             )
         else:
-            return Recording.from_file(audio_path)
-=======
-    return mask
->>>>>>> c87e3746
+            return Recording.from_file(audio_path)
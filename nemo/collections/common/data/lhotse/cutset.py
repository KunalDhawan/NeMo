# Copyright (c) 2024, NVIDIA CORPORATION.  All rights reserved.
#
# Licensed under the Apache License, Version 2.0 (the "License");
# you may not use this file except in compliance with the License.
# You may obtain a copy of the License at
#
#     http://www.apache.org/licenses/LICENSE-2.0
#
# Unless required by applicable law or agreed to in writing, software
# distributed under the License is distributed on an "AS IS" BASIS,
# WITHOUT WARRANTIES OR CONDITIONS OF ANY KIND, either express or implied.
# See the License for the specific language governing permissions and
# limitations under the License.

import logging
import warnings
from functools import partial
from itertools import repeat
from pathlib import Path
from typing import KeysView, Mapping, Sequence, Tuple, Union

import omegaconf
from lhotse import CutSet, Features, Recording
from lhotse.array import Array, TemporalArray
from lhotse.cut import Cut, MixedCut, PaddingCut
from omegaconf import DictConfig, ListConfig, OmegaConf

from nemo.collections.common.data.lhotse.nemo_adapters import (
    LazyNeMoIterator,
    LazyNeMoTarredIterator,
    expand_sharded_filepaths,
)
from nemo.collections.common.data.lhotse.text_adapters import (
    LhotseTextAdapter,
    LhotseTextPairAdapter,
    NeMoMultimodalConversationJsonlAdapter,
    NeMoSFTJsonlAdapter,
)
from nemo.collections.common.parts.preprocessing.manifest import get_full_path
from nemo.collections.asr.parts.utils.asr_multispeaker_utils import MultiSpeakerMixtureGenerator


def read_cutset_from_config(config: DictConfig | dict) -> Tuple[CutSet, bool]:
    """
    Reads NeMo configuration and creates a CutSet either from Lhotse or NeMo manifests.

    Returns a tuple of ``CutSet`` and a boolean indicating whether the data is tarred (True) or not (False).
    """
    # First, check if the dataset is specified in the new configuration format and use it if possible.
    if not isinstance(config, DictConfig):
        config = DictConfig(config)
    if config.get("input_cfg") is not None:
        return read_dataset_config(config)
    # Now, we'll figure out if we should read Lhotse manifest or NeMo manifest.
    use_nemo_manifest = all(config.get(opt) is None for opt in ("cuts_path", "shar_path"))
    if use_nemo_manifest:
        if config.get("manifest_filepath") is None:
            raise IncompleteConfigError("You must specify either: manifest_filepath, cuts_path, or shar_path")
        cuts, is_tarred = read_nemo_manifest(config)
    else:
        cuts, is_tarred = read_lhotse_manifest(config)
    return cuts, is_tarred


class IncompleteConfigError(RuntimeError):
    pass


KNOWN_DATA_CONFIG_TYPES = {}


def get_known_config_data_types() -> KeysView[str]:
    """
    Return the names of all registered data type parsers.

    Example:

        >>> get_known_config_data_types()
        ["nemo", "nemo_tarred", "lhotse", ...]
    """
    return KNOWN_DATA_CONFIG_TYPES.keys()


def get_parser_fn(data_type_name: str):
    """
    Return the parsing function for a given data type name.
    Parsing function reads a dataloading config and returns a tuple
    of lhotse ``CutSet`` and boolean indicating whether we should use
    iterable dataset (True) or map dataset (False) mechanism ("is tarred").
    """
    return KNOWN_DATA_CONFIG_TYPES[data_type_name]


def data_type_parser(name: str | list[str]):
    """
    Decorator used to register data type parser functions.
    Parsing function reads a dataloading config and returns a tuple
    of lhotse ``CutSet`` and boolean indicating whether we should use
    iterable dataset (True) or map dataset (False) mechanism ("is tarred").

    Example:

        >>> @data_type_parser("my_new_format")
        ... def my_new_format(config):
        ...     return CutSet(read_my_format(**config)), True
        ...
        ... fn = get_parser_fn("my_new_format")
        ... cuts, is_tarred = fn({"my_arg_0": ..., "my_arg_1": ..., ...})
    """

    def _decorator(fn):
        global KNOWN_DATA_CONFIG_TYPES
        if isinstance(name, str):
            KNOWN_DATA_CONFIG_TYPES[name] = fn
        else:
            for n in name:
                KNOWN_DATA_CONFIG_TYPES[n] = fn
        return fn

    return _decorator


def read_dataset_config(config) -> tuple[CutSet, bool]:
    """
    Input configuration format examples.
    Example 1. Combine two datasets with equal weights and attach custom metadata in ``tags`` to each cut::
        input_cfg:
          - type: nemo_tarred
            manifest_filepath: /path/to/manifest__OP_0..512_CL_.json
            tarred_audio_filepath: /path/to/tarred_audio/audio__OP_0..512_CL_.tar
            weight: 0.5
            tags:
              lang: en
              some_metadata: some_value
          - type: nemo_tarred
            manifest_filepath: /path/to/manifest__OP_0..512_CL_.json
            tarred_audio_filepath: /path/to/tarred_audio/audio__OP_0..512_CL_.tar
            weight: 0.5
            tags:
              lang: pl
              some_metadata: some_value
    Example 2. Combine multiple (4) datasets, with 2 corresponding to different tasks (ASR, AST).
        There are two levels of weights: per task (outer) and per dataset (inner).
        The final weight is the product of outer and inner weight::
        input_cfg:
          - type: group
            weight: 0.7
            tags:
              task: asr
            input_cfg:
              - type: nemo_tarred
                manifest_filepath: /path/to/asr1/manifest__OP_0..512_CL_.json
                tarred_audio_filepath: /path/to/tarred_audio/asr1/audio__OP_0..512_CL_.tar
                weight: 0.6
                tags:
                  lang: en
                  some_metadata: some_value
              - type: nemo_tarred
                manifest_filepath: /path/to/asr2/manifest__OP_0..512_CL_.json
                tarred_audio_filepath: /path/to/asr2/tarred_audio/audio__OP_0..512_CL_.tar
                weight: 0.4
                tags:
                  lang: pl
                  some_metadata: some_value
          - type: group
            weight: 0.3
            tags:
              task: ast
            input_cfg:
              - type: nemo_tarred
                manifest_filepath: /path/to/ast1/manifest__OP_0..512_CL_.json
                tarred_audio_filepath: /path/to/ast1/tarred_audio/audio__OP_0..512_CL_.tar
                weight: 0.2
                tags:
                  src_lang: en
                  tgt_lang: pl
              - type: nemo_tarred
                manifest_filepath: /path/to/ast2/manifest__OP_0..512_CL_.json
                tarred_audio_filepath: /path/to/ast2/tarred_audio/audio__OP_0..512_CL_.tar
                weight: 0.8
                tags:
                  src_lang: pl
                  tgt_lang: en
    """
    propagate_attrs = {
        "shuffle": config.get("shuffle", False),
        "shard_seed": config.get("shard_seed", "trng"),
        "text_field": config.get("text_field", "text"),
        "lang_field": config.get("lang_field", "lang"),
        "metadata_only": config.get("metadata_only", False),
        "force_finite": config.get("force_finite", False),
        "max_open_streams": config.get("max_open_streams", None),
        "token_equivalent_duration": config.get("token_equivalent_duration", None),
        "tarred_random_access": config.get("tarred_random_access", False),
    }
    input_cfg = config.input_cfg
    if isinstance(input_cfg, (str, Path)):
        # Resolve /path/to/input_cfg.yaml into config contents if needed.
        input_cfg = OmegaConf.load(input_cfg)
    cuts, is_tarred = parse_and_combine_datasets(input_cfg, propagate_attrs=propagate_attrs)
    return cuts, is_tarred


def parse_group(grp_cfg: DictConfig, propagate_attrs: dict) -> [CutSet, bool]:
    assert grp_cfg.type in get_known_config_data_types(), f"Unknown item type in dataset config list: {grp_cfg.type=}"

    # Note: Text data types will return is_tarred=True.
    #       We choose to treat text as-if it was tarred, which tends to be more
    #       efficient as it moves the text file iteration into dataloading subprocess.
    if grp_cfg.type != "group":
        parser_fn = get_parser_fn(grp_cfg.type)
        cuts, is_tarred = parser_fn(grp_cfg)
    else:
        cuts, is_tarred = parse_and_combine_datasets(
            grp_cfg.input_cfg,
            propagate_attrs=propagate_attrs,
        )
    # Attach extra tags to every utterance dynamically, if provided.
    if (extra_tags := grp_cfg.get("tags")) is not None:
        cuts = cuts.map(partial(attach_tags, tags=extra_tags), apply_fn=None)
    return cuts, is_tarred


@data_type_parser("txt")
def read_txt_paths(config: DictConfig) -> tuple[CutSet, bool]:
    cuts = CutSet(
        LhotseTextAdapter(
            paths=config.paths,
            language=config.language,
            shuffle_shards=config.shuffle,
            shard_seed=config.shard_seed,
        )
    )
    if not config.get("force_finite", False):
        cuts = cuts.repeat()
    return cuts, True


@data_type_parser("txt_pair")
def read_txt_pair_paths(config: DictConfig) -> tuple[CutSet, bool]:
    cuts = CutSet(
        LhotseTextPairAdapter(
            source_paths=config.source_paths,
            target_paths=config.target_paths,
            source_language=config.get("source_language"),
            target_language=config.get("target_language"),
            questions_path=config.get("questions_path"),
            questions_language=config.get("questions_language"),
            shuffle_shards=config.shuffle,
            shard_seed=config.shard_seed,
        )
    )
    if not config.get("force_finite", False):
        cuts = cuts.repeat()
    return cuts, True


@data_type_parser("nemo_sft_jsonl")
def read_nemo_sft_jsonl(config: DictConfig) -> tuple[CutSet, bool]:
    cuts = CutSet(
        NeMoSFTJsonlAdapter(
            paths=config.paths,
            language=config.get("language"),
            shuffle_shards=config.shuffle,
            shard_seed=config.shard_seed,
        )
    )
    if not config.get("force_finite", False):
        cuts = cuts.repeat()
    return cuts, True


@data_type_parser("multimodal_conversation")
def read_multimodal_conversation_jsonl(config: DictConfig) -> tuple[CutSet, bool]:
    cuts = CutSet(
        NeMoMultimodalConversationJsonlAdapter(
            manifest_filepath=config.manifest_filepath,
            tarred_audio_filepaths=config.get("tarred_audio_filepaths"),
            audio_locator_tag=config.audio_locator_tag,
            token_equivalent_duration=config.get("token_equivalent_duration"),
            shuffle_shards=config.shuffle,
            shard_seed=config.shard_seed,
        )
    )
    if not config.get("force_finite", False):
        cuts = cuts.repeat()
    return cuts, True


def attach_tags(cut, tags: dict):
    for key, val in tags.items():
        setattr(cut, key, val)
    return cut


@data_type_parser("group")
def parse_and_combine_datasets(
    config_list: Union[list[DictConfig], ListConfig], propagate_attrs: dict
) -> tuple[CutSet, bool]:
    cuts = []
    weights = []
    tarred_status = []
    assert len(config_list) > 0, "Empty group in dataset config list."

    for item in config_list:

        # Check if we have any attributes that are propagated downwards to each item in the group.
        # If a key already exists in the item, it takes precedence (we will not overwrite);
        # otherwise we will assign it.
        # We also update propagate_atts for the next sub-groups based on what's present in this group
        next_propagate_attrs = propagate_attrs.copy()
        for k, v in propagate_attrs.items():
            if k not in item:
                item[k] = v
            else:
                next_propagate_attrs[k] = item[k]

        # Load the item (which may also be another group) as a CutSet.
        item_cuts, item_is_tarred = parse_group(item, next_propagate_attrs)
        cuts.append(item_cuts)
        tarred_status.append(item_is_tarred)
        if (w := item.get("weight")) is not None:
            weights.append(w)

    assert all(t == tarred_status[0] for t in tarred_status), "Mixing tarred and non-tarred datasets is not supported."
    assert len(weights) == 0 or len(cuts) == len(
        weights
    ), "Missing dataset weight. When weighting datasets, every dataset must have a specified weight."
    if len(cuts) > 1:
        cuts = mux(
            *cuts,
            weights=weights if weights else None,
            max_open_streams=propagate_attrs["max_open_streams"],
            seed=propagate_attrs["shard_seed"],
            force_finite=propagate_attrs["force_finite"] or propagate_attrs["metadata_only"],
        )
    else:
        (cuts,) = cuts
    return cuts, tarred_status[0]


@data_type_parser(["lhotse", "lhotse_shar"])
def read_lhotse_manifest(config) -> tuple[CutSet, bool]:
    is_tarred = config.get("shar_path") is not None
    if is_tarred:
        # Lhotse Shar is the equivalent of NeMo's native "tarred" dataset.
        # The combination of shuffle_shards, and repeat causes this to
        # be an infinite manifest that is internally reshuffled on each epoch.
        # The parameter ``config.shard_seed`` is used to determine shard shuffling order. Options:
        # - "trng" means we'll defer setting the seed until the iteration
        #   is triggered, and we'll use system TRNG to get a completely random seed for each worker.
        #   This results in every dataloading worker using full data but in a completely different order.
        # - "randomized" means we'll defer setting the seed until the iteration
        #   is triggered, and we'll use config.seed to get a pseudo-random seed for each worker.
        #   This results in every dataloading worker using full data but in a completely different order.
        #   Unlike "trng", this is deterministic, and if you resume training, you should change the seed
        #   to observe different data examples than in the previous run.
        # - integer means we'll set a specific seed in every worker, and data would be duplicated across them.
        #   This is mostly useful for unit testing or debugging.
        shard_seed = config.shard_seed
        metadata_only = config.metadata_only
        force_finite = config.force_finite
        if config.get("cuts_path") is not None:
            warnings.warn("Note: lhotse.cuts_path will be ignored because lhotse.shar_path was provided.")
        if isinstance(config.shar_path, (str, Path)):
            logging.info(f"Initializing Lhotse Shar CutSet (tarred) from a single data source: '{config.shar_path}'")
            cuts = CutSet.from_shar(
                **_resolve_shar_inputs(config.shar_path, metadata_only), shuffle_shards=True, seed=shard_seed
            )
            if not metadata_only and not force_finite:
                cuts = cuts.repeat()
        elif isinstance(config.shar_path, Sequence):
            # Multiple datasets in Lhotse Shar format: we will dynamically multiplex them
            # with probability approximately proportional to their size
            logging.info(
                "Initializing Lhotse Shar CutSet (tarred) from multiple data sources with a weighted multiplexer. "
                "We found the following sources and weights: "
            )
            cutsets = []
            weights = []
            for item in config.shar_path:
                if isinstance(item, (str, Path)):
                    path = item
                    cs = CutSet.from_shar(
                        **_resolve_shar_inputs(path, metadata_only), shuffle_shards=True, seed=shard_seed
                    )
                    weight = len(cs)
                else:
                    assert isinstance(item, Sequence) and len(item) == 2 and isinstance(item[1], (int, float)), (
                        "Supported inputs types for config.shar_path are: "
                        "str | list[str] | list[tuple[str, number]] "
                        "where str is a path and number is a mixing weight (it may exceed 1.0). "
                        f"We got: '{item}'"
                    )
                    path, weight = item
                    cs = CutSet.from_shar(
                        **_resolve_shar_inputs(path, metadata_only), shuffle_shards=True, seed=shard_seed
                    )
                logging.info(f"- {path=} {weight=}")
                cutsets.append(cs)
                weights.append(weight)
            cuts = mux(
                *cutsets,
                weights=weights,
                max_open_streams=config.max_open_streams,
                seed=config.shard_seed,
                force_finite=force_finite,
            )
        elif isinstance(config.shar_path, Mapping):
            fields = {k: expand_sharded_filepaths(v) for k, v in config.shar_path.items()}
            assert "cuts" in config.shar_path.keys(), (
                f"Invalid value for key 'shar_path': a dict was provided, but didn't specify key 'cuts' pointing "
                f"to the manifests. We got the following: {config.shar_path=}"
            )
            if metadata_only:
                fields = {"cuts": fields["cuts"]}
            cuts = CutSet.from_shar(fields=fields, shuffle_shards=True, seed=shard_seed)
            if not metadata_only and not force_finite:
                cuts = cuts.repeat()
        else:
            raise RuntimeError(
                f"Unexpected value for key 'shar_path'. We support string, list of strings, "
                f"list of tuples[string,float], and dict[string,list[string]], "
                f"but got: {type(config.shar_path)=} {config.shar_path=}"
            )
    else:
        # Regular Lhotse manifest points to individual audio files (like native NeMo manifest).
        path = config.cuts_path
        cuts = CutSet.from_file(path).map(partial(resolve_relative_paths, manifest_path=path))
    return cuts, is_tarred


def _resolve_shar_inputs(path: str | Path, only_metadata: bool) -> dict:
    if only_metadata:
        return dict(fields={"cuts": sorted(Path(path).glob("cuts.*"))})
    else:
        return dict(in_dir=path)


def resolve_relative_paths(cut: Cut, manifest_path: str) -> Cut:
    if isinstance(cut, PaddingCut):
        return cut

    if isinstance(cut, MixedCut):
        for track in cut.tracks:
            track.cut = resolve_relative_paths(track.cut, manifest_path)
        return cut

    def resolve_recording(value):
        for audio_source in value.sources:
            if audio_source.type == "file":
                audio_source.source = get_full_path(audio_source.source, manifest_file=manifest_path)

    def resolve_array(value):
        if isinstance(value, TemporalArray):
            value.array = resolve_array(value.array)
        else:
            if value.storage_type in ("numpy_files", "lilcom_files"):
                abspath = Path(
                    get_full_path(str(Path(value.storage_path) / value.storage_key), manifest_file=manifest_path)
                )
                value.storage_path = str(abspath.parent)
                value.storage_key = str(abspath.name)
            elif value.storage_type in (
                "kaldiio",
                "chunked_lilcom_hdf5",
                "lilcom_chunky",
                "lilcom_hdf5",
                "numpy_hdf5",
            ):
                value.storage_path = get_full_path(value.storage_path, manifest_file=manifest_path)
            # ignore others i.e. url, in-memory data, etc.

    if cut.has_recording:
        resolve_recording(cut.recording)
    if cut.has_features:
        resolve_array(cut.features)
    if cut.custom is not None:
        for key, value in cut.custom.items():
            if isinstance(value, Recording):
                resolve_recording(value)
            elif isinstance(value, (Array, TemporalArray, Features)):
                resolve_array(value)

    return cut


@data_type_parser(["nemo", "nemo_tarred"])
def read_nemo_manifest(config) -> tuple[CutSet, bool]:
    common_kwargs = {
        "text_field": config.text_field,
        "lang_field": config.lang_field,
        "shuffle_shards": config.shuffle,
        "shard_seed": config.shard_seed,
        "extra_fields": config.get("extra_fields", None),
    }
    # The option below is to allow a special case of NeMo manifest iteration as Lhotse CutSet
    # without performing any I/O. NeMo manifests typically don't have sampling_rate information required by Lhotse,
    # so lhotse has to look up the headers of audio files to fill it on-the-fly.
    # (this only has an impact on non-tarred data; tarred data is read into memory anyway).
    # This is useful for utility scripts that iterate metadata and estimate optimal batching settings
    # and other data statistics.
    notar_kwargs = {"metadata_only": config.metadata_only}
    metadata_only = config.metadata_only
    force_finite = config.force_finite
    is_tarred = config.get("tarred_audio_filepaths") is not None
    if isinstance(config.manifest_filepath, (str, Path)):
        logging.info(f"Initializing Lhotse CutSet from a single NeMo manifest (tarred): '{config.manifest_filepath}'")
        if is_tarred and not metadata_only:
            cuts = CutSet(
                LazyNeMoTarredIterator(
                    config.manifest_filepath,
                    tar_paths=config.tarred_audio_filepaths,
                    tarred_random_access=config.tarred_random_access,
                    **common_kwargs,
                )
            )
            if not config.tarred_random_access and not force_finite:
                cuts = cuts.repeat()
        else:
            cuts = CutSet(LazyNeMoIterator(config.manifest_filepath, **notar_kwargs, **common_kwargs))
    else:
        # Format option 1:
        #   Assume it's [[path1], [path2], ...] (same for tarred_audio_filepaths).
        #   This is the format for multiple NeMo buckets.
        #   Note: we set "weights" here to be proportional to the number of utterances in each data source.
        #         this ensures that we distribute the data from each source uniformly throughout each epoch.
        #         Setting equal weights would exhaust the shorter data sources closer the towards the beginning
        #         of an epoch (or over-sample it in the case of infinite CutSet iteration with .repeat()).
        # Format option 2:
        #   Assume it's [[path1, weight1], [path2, weight2], ...] (while tarred_audio_filepaths remain unchanged).
        #   Note: this option allows to manually set the weights for multiple datasets.
        # Format option 3:
        #   i.e., NeMo concatenated dataset
        #   Assume it's [path1, path2, ...] (while tarred_audio_filepaths in the same format).
        logging.info(
            f"Initializing Lhotse CutSet from multiple tarred NeMo manifest sources with a weighted multiplexer. "
            f"We found the following sources and weights: "
        )
        cutsets = []
        weights = []
        tar_paths = config.tarred_audio_filepaths if is_tarred else repeat((None,))
        # Create a stream for each dataset.
        for manifest_info, tar_path in zip(config.manifest_filepath, tar_paths):
            if isinstance(tar_path, (list, tuple, ListConfig)):
                # if it's in option 1 or 2
                (tar_path,) = tar_path
                manifest_path = manifest_info[0]
            else:
                manifest_path = manifest_info
            # First, convert manifest_path[+tar_path] to an iterator.
            if is_tarred and not metadata_only:
                nemo_iter = LazyNeMoTarredIterator(
                    manifest_path=manifest_path,
                    tar_paths=tar_path,
                    tarred_random_access=config.tarred_random_access,
                    **common_kwargs,
                )
            else:
                nemo_iter = LazyNeMoIterator(manifest_path, **notar_kwargs, **common_kwargs)
            # Then, determine the weight or use one provided
            if isinstance(manifest_info, str) or len(manifest_info) == 1:
                weight = len(nemo_iter)
            else:
                assert (
                    isinstance(manifest_info, Sequence)
                    and len(manifest_info) == 2
                    and isinstance(manifest_info[1], (int, float))
                ), (
                    "Supported inputs types for config.manifest_filepath are: "
                    "str | list[list[str]] | list[tuple[str, number]] "
                    "where str is a path and number is a mixing weight (it may exceed 1.0). "
                    f"We got: '{manifest_info}'"
                )
                weight = manifest_info[1]
            logging.info(f"- {manifest_path=} {weight=}")
            # [optional] When we have a limit on the number of open streams,
            #   split the manifest to individual shards if applicable.
            #   This helps the multiplexing achieve closer data distribution
            #   to the one desired in spite of the limit.
            if config.max_open_streams is not None:
                for subiter in nemo_iter.to_shards():
                    cutsets.append(CutSet(subiter))
                    weights.append(weight)
            else:
                cutsets.append(CutSet(nemo_iter))
                weights.append(weight)
        # Finally, we multiplex the dataset streams to mix the data.
        cuts = mux(
            *cutsets,
            weights=weights,
            max_open_streams=config.max_open_streams,
            seed=config.shard_seed,
            force_finite=force_finite or metadata_only,
        )
    return cuts, is_tarred

@data_type_parser("multi_speaker_simulator")
def read_multi_speaker_simulator(config: DictConfig) -> tuple[CutSet, bool]:
    multi_speaker_cuts = CutSet(
        MultiSpeakerMixtureGenerator(
            manifest_filepath=config.manifest_filepath,
            simulator_type=config.simulator_type,
            min_delay=config.get("min_delay", 0.5),
            outputs=config.get("outputs", None),
            session_config=config.get("session_config", None),
            background_manifest=config.get("background_manifest", None),
            rir_manifest=config.get("rir_manifest", None),
<<<<<<< HEAD
            num_speakers=config.get("num_speakers", 1),
=======
            num_speakers=config.get("num_speakers", 2),
>>>>>>> 23d1d7dd
        )
    )
    is_tarred = config.get("is_tarred", False)
    return multi_speaker_cuts, is_tarred

def mux(
    *cutsets: CutSet,
    weights: list[int | float],
    max_open_streams: int | None = None,
    seed: str | int = "trng",
    force_finite: bool = False,
) -> CutSet:
    """
    Helper function to call the right multiplexing method flavour in lhotse.
    The result is always an infinitely iterable ``CutSet``, but depending on whether ``max_open_streams`` is set,
    it will select a more appropriate multiplexing strategy.
    """
    if max_open_streams is not None:
        assert not force_finite, "max_open_streams and metadata_only/force_finite options are not compatible"
        cuts = CutSet.infinite_mux(*cutsets, weights=weights, seed=seed, max_open_streams=max_open_streams)
    else:
        if not force_finite:
            cutsets = [cs.repeat() for cs in cutsets]
        cuts = CutSet.mux(*cutsets, weights=weights, seed=seed)
    return cuts


def guess_parse_cutset(inp: Union[str, dict, omegaconf.DictConfig]) -> CutSet:
    """
    Utility function that supports opening a CutSet from:
    * a string path to YAML input spec (see :func:`read_dataset_config` for details)
    * a string path to Lhotse non-tarred JSONL manifest
    * a string path to NeMo non-tarred JSON manifest
    * a dictionary specifying inputs with keys available in :class:`nemo.collections.common.data.lhotse.dataloader.LhotseDataLoadingConfig`

    It's intended to be used in a generic context where we are not sure which way the user will specify the inputs.
    """
    from nemo.collections.common.data.lhotse.dataloader import make_structured_with_schema_warnings

    if isinstance(inp, (dict, omegaconf.DictConfig)):
        try:
            config = make_structured_with_schema_warnings(OmegaConf.from_dotlist([f"{k}={v}" for k, v in inp.items()]))
            cuts, _ = read_cutset_from_config(config)
            return cuts
        except Exception as e:
            raise RuntimeError(
                f"Couldn't open CutSet based on dict input {inp} (is it compatible with LhotseDataLoadingConfig?)"
            ) from e
    elif isinstance(inp, str):
        if inp.endswith(".yaml"):
            # Path to YAML file with the input configuration
            config = make_structured_with_schema_warnings(OmegaConf.from_dotlist([f"input_cfg={inp}"]))
        elif inp.endswith(".jsonl") or inp.endswith(".jsonl.gz"):
            # Path to a Lhotse non-tarred manifest
            config = make_structured_with_schema_warnings(OmegaConf.from_dotlist([f"cuts_path={inp}"]))
        else:
            # Assume anything else is a NeMo non-tarred manifest
            config = make_structured_with_schema_warnings(OmegaConf.from_dotlist([f"manifest_filepath={inp}"]))
        cuts, _ = read_cutset_from_config(config)
        return cuts
    else:
        raise RuntimeError(f'Unsupported input type: {type(inp)} (expected a dict or a string)')<|MERGE_RESOLUTION|>--- conflicted
+++ resolved
@@ -606,11 +606,7 @@
             session_config=config.get("session_config", None),
             background_manifest=config.get("background_manifest", None),
             rir_manifest=config.get("rir_manifest", None),
-<<<<<<< HEAD
-            num_speakers=config.get("num_speakers", 1),
-=======
             num_speakers=config.get("num_speakers", 2),
->>>>>>> 23d1d7dd
         )
     )
     is_tarred = config.get("is_tarred", False)

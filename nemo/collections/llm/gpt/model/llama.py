# Copyright (c) 2024, NVIDIA CORPORATION.  All rights reserved.
#
# Licensed under the Apache License, Version 2.0 (the "License");
# you may not use this file except in compliance with the License.
# You may obtain a copy of the License at
#
#     http://www.apache.org/licenses/LICENSE-2.0
#
# Unless required by applicable law or agreed to in writing, software
# distributed under the License is distributed on an "AS IS" BASIS,
# WITHOUT WARRANTIES OR CONDITIONS OF ANY KIND, either express or implied.
# See the License for the specific language governing permissions and
# limitations under the License.
import json
import math
from dataclasses import dataclass
from functools import partial
from pathlib import Path
from typing import TYPE_CHECKING, Annotated, Callable, Optional, Union

import torch
import torch.nn.functional as F
from torch import nn

from nemo.collections.llm.gpt.model.base import GPTConfig, GPTModel, torch_dtype_from_mcore_config
from nemo.collections.llm.utils import Config
from nemo.lightning import OptimizerModule, io, teardown
from nemo.lightning.ckpt_utils import ADAPTER_META_FILENAME
from nemo.lightning.io.pl import ckpt_to_weights_subdir
from nemo.lightning.io.state import TransformFns
from nemo.lightning.pytorch.utils import dtype_from_hf
from nemo.utils import logging

if TYPE_CHECKING:
    from megatron.core.models.gpt.gpt_model import GPTModel as MCoreGPTModel
    from peft import PeftConfig
    from transformers import LlamaConfig as HFLlamaConfig
    from transformers import LlamaForCausalLM

    from nemo.collections.common.tokenizers.huggingface.auto_tokenizer import AutoTokenizer
    from nemo.collections.common.tokenizers.tokenizer_spec import TokenizerSpec


# Note: these Llama configs are copied from the corresponding HF model. You may need to modify the parameter for
# your own needs, in particular: seq_length and rotary_base.
@dataclass
class LlamaConfig(GPTConfig):
    # configs that are common across model sizes
    normalization: str = "RMSNorm"
    activation_func: Callable = F.silu
    gated_linear_unit: bool = True
    position_embedding_type: str = "rope"
    add_bias_linear: bool = False
    seq_length: int = 4096
    attention_dropout: float = 0.0
    hidden_dropout: float = 0.0
    share_embeddings_and_output_weights: bool = False
    # Fusions
    bias_activation_fusion: bool = True
    masked_softmax_fusion: bool = True
    persist_layer_norm: bool = True
    bias_dropout_fusion: bool = True
    apply_rope_fusion: bool = True


@dataclass
class Llama2Config7B(LlamaConfig):
    num_layers: int = 32
    hidden_size: int = 4096
    num_attention_heads: int = 32
    num_query_groups: int = 32
    ffn_hidden_size: int = 11008


@dataclass
class Llama2Config13B(LlamaConfig):
    num_layers: int = 40
    hidden_size: int = 5120
    num_attention_heads: int = 40
    num_query_groups: int = 40
    ffn_hidden_size: int = 13824


@dataclass
class Llama2Config70B(LlamaConfig):
    num_layers: int = 80
    hidden_size: int = 8192
    num_attention_heads: int = 64
    num_query_groups: int = 8
    ffn_hidden_size: int = 28672


@dataclass
class Llama3Config(LlamaConfig):
    num_query_groups: int = 8
    hidden_dropout: float = 0.0
    attention_dropout: float = 0.0
    normalization: str = "RMSNorm"
    init_method_std: float = 0.01
    layernorm_epsilon: float = 1.0e-05
    add_bias_linear: bool = False
    activation_func: Callable = F.silu
    gated_linear_unit: bool = True
    # Fusions
    bias_activation_fusion: bool = True
    masked_softmax_fusion: bool = True
    persist_layer_norm: bool = True
    bias_dropout_fusion: bool = True
    apply_rope_fusion: bool = True
    share_embeddings_and_output_weights: bool = False
    position_embedding_type: str = "rope"
    rotary_percent: float = 1.0


@dataclass
class Llama31Config(Llama3Config):
    scale_factor: int = 8
    low_freq_factor: int = 1
    high_freq_factor: int = 4
    old_context_len: int = 8192
    init_method_std: float = 0.02

    def configure_model(self, tokenizer, pre_process=None, post_process=None) -> "MCoreGPTModel":
        model = super().configure_model(tokenizer, pre_process, post_process)
        # Apply rope scaling for Llama3.1 model
        model.rotary_pos_emb.inv_freq = apply_rope_scaling(
            model.rotary_pos_emb.inv_freq,
            factor=self.scale_factor,
            low_freq_factor=self.low_freq_factor,
            high_freq_factor=self.high_freq_factor,
            old_context_len=self.old_context_len,
        )
        return model


@dataclass
class Llama3Config8B(Llama3Config):
    rotary_base: int = 500_000
    seq_length: int = 8192
    num_layers: int = 32
    hidden_size: int = 4096
    ffn_hidden_size: int = 14336
    num_attention_heads: int = 32


@dataclass
class Llama3Config70B(Llama3Config):
    rotary_base: int = 500_000
    seq_length: int = 8192
    num_layers: int = 80
    hidden_size: int = 8192
    ffn_hidden_size: int = 28672
    num_attention_heads: int = 64
    init_method_std: float = 0.008944
    make_vocab_size_divisible_by: int = 128


@dataclass
class Llama31Config8B(Llama31Config):
    rotary_base: int = 500_000
    seq_length: int = 131072
    num_layers: int = 32
    hidden_size: int = 4096
    ffn_hidden_size: int = 14336
    num_attention_heads: int = 32


@dataclass
class Llama31Config70B(Llama31Config):
    rotary_base: int = 500_000
    seq_length: int = 131072
    num_layers: int = 80
    hidden_size: int = 8192
    ffn_hidden_size: int = 28672
    num_attention_heads: int = 64
    make_vocab_size_divisible_by: int = 128


@dataclass
class Llama31Config405B(Llama31Config):
    rotary_base: int = 500_000
    seq_length: int = 131072
    num_layers: int = 126
    hidden_size: int = 16384
    ffn_hidden_size: int = 53248
    num_attention_heads: int = 128
    make_vocab_size_divisible_by: int = 128


@dataclass
class Llama32Config1B(Llama31Config):
    scale_factor: int = 32
    share_embeddings_and_output_weights: bool = True
    rotary_base: int = 500_000
    num_layers: int = 16
    hidden_size: int = 2048
    ffn_hidden_size: int = 8192
    num_attention_heads: int = 32
    num_query_groups: int = 8
    make_vocab_size_divisible_by: int = 128


@dataclass
class Llama32Config3B(Llama31Config):
    scale_factor: int = 32
    share_embeddings_and_output_weights: bool = True
    rotary_base: int = 500_000
    num_layers: int = 28
    hidden_size: int = 3072
    ffn_hidden_size: int = 8192
    num_attention_heads: int = 24
    num_query_groups: int = 8
    make_vocab_size_divisible_by: int = 128


@dataclass
class CodeLlamaConfig7B(Llama2Config7B):
    rotary_base: int = 1_000_000
    seq_length: int = 16384


@dataclass
class CodeLlamaConfig13B(Llama2Config13B):
    rotary_base: int = 1_000_000
    seq_length: int = 16384


@dataclass
class CodeLlamaConfig34B(LlamaConfig):
    num_layers: int = 48
    hidden_size: int = 8192
    num_attention_heads: int = 64
    num_query_groups: int = 8
    ffn_hidden_size: int = 22016
    rotary_base: int = 1_000_000
    seq_length: int = 16384


@dataclass
class CodeLlamaConfig70B(Llama2Config70B):
    pass


class LlamaModel(GPTModel):
    def __init__(
        self,
        config: Annotated[Optional[LlamaConfig], Config[LlamaConfig]] = None,
        optim: Optional[OptimizerModule] = None,
        tokenizer: Optional["TokenizerSpec"] = None,
        model_transform: Optional[Callable[[nn.Module], nn.Module]] = None,
    ):
        super().__init__(config or LlamaConfig(), optim=optim, tokenizer=tokenizer, model_transform=model_transform)


@io.model_importer(LlamaModel, "hf")
class HFLlamaImporter(io.ModelConnector["LlamaForCausalLM", LlamaModel]):
    def init(self) -> LlamaModel:
        return LlamaModel(self.config, tokenizer=self.tokenizer)

    def apply(self, output_path: Path) -> Path:
        from transformers import LlamaForCausalLM

        source = LlamaForCausalLM.from_pretrained(str(self), torch_dtype='auto')
        target = self.init()
        trainer = self.nemo_setup(target)
        self.convert_state(source, target)
        self.nemo_save(output_path, trainer)

        print(f"Converted Llama model to Nemo, model saved to {output_path} in {source.dtype}.")

        teardown(trainer, target)
        del trainer, target

        return output_path

    def convert_state(self, source, target):
        mapping = {
            "model.embed_tokens.weight": "embedding.word_embeddings.weight",
            "model.layers.*.self_attn.o_proj.weight": "decoder.layers.*.self_attention.linear_proj.weight",
            "model.layers.*.mlp.down_proj.weight": "decoder.layers.*.mlp.linear_fc2.weight",
            "model.layers.*.input_layernorm.weight": "decoder.layers.*.self_attention.linear_qkv.layer_norm_weight",
            "model.layers.*.post_attention_layernorm.weight": "decoder.layers.*.mlp.linear_fc1.layer_norm_weight",
            "model.norm.weight": "decoder.final_layernorm.weight",
            "lm_head.weight": "output_layer.weight",
        }
        if getattr(source.config, "tie_word_embeddings", False):
            # llama 3.2 1B and 3B models have no shared input output embeddings
            del mapping["lm_head.weight"]

        return io.apply_transforms(source, target, mapping=mapping, transforms=[_import_qkv, _import_linear_fc1])

    @property
    def tokenizer(self) -> "AutoTokenizer":
        from nemo.collections.common.tokenizers.huggingface.auto_tokenizer import AutoTokenizer

        return AutoTokenizer(self.save_hf_tokenizer_assets(str(self)))

    @property
    def config(self) -> LlamaConfig:
        from transformers import LlamaConfig as HFLlamaConfig

        source = HFLlamaConfig.from_pretrained(str(self))

        def make_vocab_size_divisible_by(vocab_size):
            base = 128
            while vocab_size % base != 0:
                base //= 2
            return base

        if getattr(source, 'rope_scaling', None) is not None and source.rope_scaling.get('rope_type') == 'llama3':
            # Apply Llama3.1 customize rope scaling
            cls = partial(Llama31Config, scale_factor=source.rope_scaling.get("factor", 8.0))
        else:
            cls = LlamaConfig
        output = cls(
            num_layers=source.num_hidden_layers,
            hidden_size=source.hidden_size,
            ffn_hidden_size=source.intermediate_size,
            num_attention_heads=source.num_attention_heads,
            init_method_std=source.initializer_range,
            layernorm_epsilon=source.rms_norm_eps,
            num_query_groups=source.num_key_value_heads,
            rotary_base=source.rope_theta,
            gated_linear_unit=True,
            make_vocab_size_divisible_by=make_vocab_size_divisible_by(source.vocab_size),
            share_embeddings_and_output_weights=getattr(source, "tie_word_embeddings", False),
            fp16=(dtype_from_hf(source) == torch.float16),
            bf16=(dtype_from_hf(source) == torch.bfloat16),
            params_dtype=dtype_from_hf(source),
        )

        return output


@io.model_exporter(LlamaModel, "hf")
class HFLlamaExporter(io.ModelConnector[LlamaModel, "LlamaForCausalLM"]):
    def init(self, dtype=torch.bfloat16) -> "LlamaForCausalLM":
        from transformers import AutoModelForCausalLM
        from transformers.modeling_utils import no_init_weights

        with no_init_weights(True):
            return AutoModelForCausalLM.from_config(self.config, torch_dtype=dtype)

    def apply(self, output_path: Path) -> Path:
        source, _ = self.nemo_load(str(self))
        target = self.init(torch_dtype_from_mcore_config(source.config))
        target = self.convert_state(source, target)

        target = target.cpu()
        target.save_pretrained(output_path)
        try:
            self.tokenizer.tokenizer.save_pretrained(output_path)
        except Exception:
            logging.warning("Failed to save tokenizer")

        return output_path

    def convert_state(self, source, target):
        mapping = {
            "decoder.layers.*.self_attention.linear_proj.weight": "model.layers.*.self_attn.o_proj.weight",
            "decoder.layers.*.mlp.linear_fc2.weight": "model.layers.*.mlp.down_proj.weight",
            "decoder.layers.*.self_attention.linear_qkv.layer_norm_weight": "model.layers.*.input_layernorm.weight",
            "decoder.layers.*.mlp.linear_fc1.layer_norm_weight": "model.layers.*.post_attention_layernorm.weight",
            "decoder.final_layernorm.weight": "model.norm.weight",
        }
<<<<<<< HEAD
=======
        transforms = [_export_qkv, _export_linear_fc1, _export_embedding]
        if not self.config.tie_word_embeddings:
            transforms.append(_export_head)
>>>>>>> b1f5aa3a

        return io.apply_transforms(
            source,
            target,
            mapping=mapping,
<<<<<<< HEAD
            transforms=[_export_qkv, _export_linear_fc1, _export_embedding, _export_head],
=======
            transforms=transforms,
>>>>>>> b1f5aa3a
        )

    @property
    def tokenizer(self) -> "TokenizerSpec":
        return io.load_context(str(self), subpath="model").tokenizer

    @property
    def config(self) -> "HFLlamaConfig":
        source: LlamaConfig = io.load_context(str(self), subpath="model.config")

        from transformers import LlamaConfig as HFLlamaConfig

        return HFLlamaConfig(
            num_hidden_layers=source.num_layers,
            hidden_size=source.hidden_size,
            intermediate_size=source.ffn_hidden_size,
            num_attention_heads=source.num_attention_heads,
            max_position_embeddings=source.seq_length,
            initializer_range=source.init_method_std,
            rms_norm_eps=source.layernorm_epsilon,
            num_key_value_heads=source.num_query_groups,
            rope_theta=source.rotary_base,
            vocab_size=self.tokenizer.vocab_size,
            tie_word_embeddings=source.share_embeddings_and_output_weights,
<<<<<<< HEAD
=======
        )


@io.model_exporter(LlamaModel, "hf-peft")
class HFLlamaPEFTExporter(HFLlamaExporter):
    def init(self, dtype=torch.bfloat16) -> "AutoPeftModelForCausalLM":
        from peft import get_peft_model

        model = super().init(dtype=dtype)

        # Infer base model checkpoint from checkpoint metadata file
        adapter_meta_path = ckpt_to_weights_subdir(str(self), is_saving=False) / ADAPTER_META_FILENAME
        with open(adapter_meta_path, "r") as f:
            model_ckpt_path = json.load(f)['model_ckpt_path']
        model.name_or_path = '/'.join(model_ckpt_path.split("/")[-2:])

        return get_peft_model(model, self.peft_config, autocast_adapter_dtype=False)

    def apply(self, output_path: Path) -> Path:
        from nemo.collections.llm.peft import CanonicalLoRA, DoRA, LoRA

        self.peft_obj: Union[LoRA, DoRA, CanonicalLoRA] = io.load_context(str(self)).model.model_transform

        source, _ = self.nemo_load(str(self))
        target = self.init(torch_dtype_from_mcore_config(source.config))
        target = self.convert_state(source, target)
        target = target.cpu()
        target.save_pretrained(output_path, save_embedding_layers=False)

        return output_path

    def convert_state(self, source, target):
        from nemo.collections.llm.peft import CanonicalLoRA

        # nemo and HF prefixes
        pn = "decoder.layers."
        ph = "base_model.model.model.layers."

        mapping = {
            # linear_proj for both canonical and performant lora
            f"{pn}*.self_attention.linear_proj.adapter.linear_in.weight": f"{ph}*.self_attn.o_proj.lora_A.default.weight",
            f"{pn}*.self_attention.linear_proj.adapter.linear_out.weight": f"{ph}*.self_attn.o_proj.lora_B.default.weight",
            # linear_fc2 for both canonical and performant lora
            f"{pn}*.mlp.linear_fc2.adapter.linear_in.weight": f"{ph}*.mlp.down_proj.lora_A.default.weight",
            f"{pn}*.mlp.linear_fc2.adapter.linear_out.weight": f"{ph}*.mlp.down_proj.lora_B.default.weight",
        }
        transforms = []

        if isinstance(self.peft_obj, CanonicalLoRA):
            mapping.update(
                {
                    # linear_qkv for canonical lora
                    f"{pn}*.self_attention.linear_qkv.adapter.adapter_q.linear_in.weight": f"{ph}*.self_attn.q_proj.lora_A.default.weight",
                    f"{pn}*.self_attention.linear_qkv.adapter.adapter_q.linear_out.weight": f"{ph}*.self_attn.q_proj.lora_B.default.weight",
                    f"{pn}*.self_attention.linear_qkv.adapter.adapter_k.linear_in.weight": f"{ph}*.self_attn.k_proj.lora_A.default.weight",
                    f"{pn}*.self_attention.linear_qkv.adapter.adapter_k.linear_out.weight": f"{ph}*.self_attn.k_proj.lora_B.default.weight",
                    f"{pn}*.self_attention.linear_qkv.adapter.adapter_v.linear_in.weight": f"{ph}*.self_attn.v_proj.lora_A.default.weight",
                    f"{pn}*.self_attention.linear_qkv.adapter.adapter_v.linear_out.weight": f"{ph}*.self_attn.v_proj.lora_B.default.weight",
                    # linear_fc1 for canonical lora
                    f"{pn}*.mlp.linear_fc1.adapter.adapter_up.linear_in.weight": f"{ph}*.mlp.up_proj.lora_A.default.weight",
                    f"{pn}*.mlp.linear_fc1.adapter.adapter_up.linear_out.weight": f"{ph}*.mlp.up_proj.lora_B.default.weight",
                    f"{pn}*.mlp.linear_fc1.adapter.adapter_gate.linear_in.weight": f"{ph}*.mlp.gate_proj.lora_A.default.weight",
                    f"{pn}*.mlp.linear_fc1.adapter.adapter_gate.linear_out.weight": f"{ph}*.mlp.gate_proj.lora_B.default.weight",
                }
            )
        else:
            transforms.extend(
                [
                    # linear_qkv for performant lora
                    io.state_transform(
                        source_key=f"{pn}*.self_attention.linear_qkv.adapter.linear_in.weight",
                        target_key=(
                            f"{ph}*.self_attn.q_proj.lora_A.default.weight",
                            f"{ph}*.self_attn.k_proj.lora_A.default.weight",
                            f"{ph}*.self_attn.v_proj.lora_A.default.weight",
                        ),
                        fn=TransformFns.duplicate3,
                    ),
                    io.state_transform(
                        source_key=f"{pn}*.self_attention.linear_qkv.adapter.linear_out.weight",
                        target_key=(
                            f"{ph}*.self_attn.q_proj.lora_B.default.weight",
                            f"{ph}*.self_attn.k_proj.lora_B.default.weight",
                            f"{ph}*.self_attn.v_proj.lora_B.default.weight",
                        ),
                        fn=TransformFns.split_qkv,
                    ),
                    # linear_fc1 for performant lora
                    io.state_transform(
                        source_key=f"{pn}*.mlp.linear_fc1.adapter.linear_in.weight",
                        target_key=(
                            f"{ph}*.mlp.gate_proj.lora_A.default.weight",
                            f"{ph}*.mlp.up_proj.lora_A.default.weight",
                        ),
                        fn=TransformFns.duplicate2,
                    ),
                    io.state_transform(
                        source_key=f"{pn}*.mlp.linear_fc1.adapter.linear_out.weight",
                        target_key=(
                            f"{ph}*.mlp.gate_proj.lora_B.default.weight",
                            f"{ph}*.mlp.up_proj.lora_B.default.weight",
                        ),
                        fn=TransformFns.split_fc1,
                    ),
                ]
            )

        return io.apply_transforms(
            source,
            target,
            mapping=mapping,
            transforms=transforms,
        )

    @property
    def peft_config(self) -> "PeftConfig":
        from peft import LoraConfig

        from nemo.collections.llm.peft import DoRA

        assert (
            not self.peft_obj.dropout
            or self.peft_obj.dropout_position == 'pre' "LoRA dropout_position must be 'pre' to convert to HF."
        )

        NEMO2HF = {
            'linear_q': ['q_proj'],
            'linear_k': ['k_proj'],
            'linear_v': ['v_proj'],
            'linear_qkv': ['q_proj', 'k_proj', 'v_proj'],
            'linear_proj': ['o_proj'],
            'linear_fc1_up': ['up_proj'],
            'linear_fc1_gate': ['gate_proj'],
            'linear_fc1': ['up_proj', 'gate_proj'],
            'linear_fc2': ['down_proj'],
        }

        # Infer HF target modules from NeMo target modules
        hf_target_modules = []
        for tm in self.peft_obj.target_modules:
            hf_target_modules.extend(NEMO2HF[tm])

        return LoraConfig(
            r=self.peft_obj.dim,
            target_modules=hf_target_modules,
            lora_alpha=self.peft_obj.alpha,
            lora_dropout=self.peft_obj.dropout,
            use_dora=isinstance(self.peft_obj, DoRA),
>>>>>>> b1f5aa3a
        )


@io.state_transform(
    source_key=(
        "model.layers.*.self_attn.q_proj.weight",
        "model.layers.*.self_attn.k_proj.weight",
        "model.layers.*.self_attn.v_proj.weight",
    ),
    target_key="decoder.layers.*.self_attention.linear_qkv.weight",
)
def _import_qkv(ctx: io.TransformCTX, q, k, v):
    megatron_config = ctx.target.config

    head_num = megatron_config.num_attention_heads
    num_query_groups = megatron_config.num_query_groups
    heads_per_group = head_num // num_query_groups
    hidden_size = megatron_config.hidden_size
    head_size = megatron_config.kv_channels

    old_tensor_shape = q.size()
    new_q_tensor_shape = (head_num, head_size) + old_tensor_shape[1:]
    new_kv_tensor_shape = (num_query_groups, head_size) + old_tensor_shape[1:]

    q = q.view(*new_q_tensor_shape)
    k = k.view(*new_kv_tensor_shape)
    v = v.view(*new_kv_tensor_shape)

    qkv_weights_l = []
    for i in range(num_query_groups):
        qkv_weights_l.append(q[i * heads_per_group : (i + 1) * heads_per_group, :, :])
        qkv_weights_l.append(k[i : i + 1, :, :])
        qkv_weights_l.append(v[i : i + 1, :, :])
    qkv_weights = torch.cat(qkv_weights_l)
    assert qkv_weights.ndim == 3, qkv_weights.shape
    assert qkv_weights.shape[0] == (heads_per_group + 2) * num_query_groups, qkv_weights.shape
    assert qkv_weights.shape[1] == head_size, qkv_weights.shape
    assert qkv_weights.shape[2] == old_tensor_shape[1], qkv_weights.shape

    qkv_weights = qkv_weights.reshape([head_size * (head_num + 2 * num_query_groups), hidden_size])

    return qkv_weights


@io.state_transform(
    source_key="decoder.layers.*.self_attention.linear_qkv.weight",
    target_key=(
        "model.layers.*.self_attn.q_proj.weight",
        "model.layers.*.self_attn.k_proj.weight",
        "model.layers.*.self_attn.v_proj.weight",
    ),
)
def _export_qkv(ctx: io.TransformCTX, linear_qkv):
    megatron_config = ctx.source.config

    head_num = megatron_config.num_attention_heads
    num_query_groups = megatron_config.num_query_groups
    heads_per_group = head_num // num_query_groups
    hidden_size = megatron_config.hidden_size
    head_size = megatron_config.kv_channels
    qkv_total_dim = head_num + 2 * num_query_groups

    linear_qkv = linear_qkv.reshape([qkv_total_dim, head_size, hidden_size])
    q_slice = torch.cat(
        [
            torch.arange((heads_per_group + 2) * i, (heads_per_group + 2) * i + heads_per_group)
            for i in range(num_query_groups)
        ]
    )
    k_slice = torch.arange(heads_per_group, qkv_total_dim, (heads_per_group + 2))
    v_slice = torch.arange(heads_per_group + 1, qkv_total_dim, (heads_per_group + 2))

    q_proj = linear_qkv[q_slice].reshape(-1, hidden_size).cpu()
    k_proj = linear_qkv[k_slice].reshape(-1, hidden_size).cpu()
    v_proj = linear_qkv[v_slice].reshape(-1, hidden_size).cpu()

    return q_proj, k_proj, v_proj


@io.state_transform(
    source_key="embedding.word_embeddings.weight",
    target_key="model.embed_tokens.weight",
)
def _export_embedding(ctx: io.TransformCTX, embedding):
    megatron_config = ctx.target.config
    # prune padding.
    return embedding[: megatron_config.vocab_size, :]


@io.state_transform(
    source_key="output_layer.weight",
    target_key="lm_head.weight",
)
def _export_head(ctx: io.TransformCTX, embedding):
    megatron_config = ctx.target.config
    # prune padding.
    return embedding[: megatron_config.vocab_size, :]


@io.state_transform(
    source_key=("model.layers.*.mlp.gate_proj.weight", "model.layers.*.mlp.up_proj.weight"),
    target_key="decoder.layers.*.mlp.linear_fc1.weight",
)
def _import_linear_fc1(down, gate):
    return torch.cat((down, gate), axis=0)


@io.state_transform(
    source_key="decoder.layers.*.mlp.linear_fc1.weight",
    target_key=("model.layers.*.mlp.gate_proj.weight", "model.layers.*.mlp.up_proj.weight"),
)
def _export_linear_fc1(linear_fc1):
    gate_proj, up_proj = torch.chunk(linear_fc1, 2, dim=0)

    return gate_proj, up_proj


def apply_rope_scaling(
    inv_freq,
    factor: int = 8,
    low_freq_factor: int = 1,
    high_freq_factor: int = 4,
    old_context_len: int = 8192,
):
    logging.info(
        f"Apply rope scaling with factor={factor}, low_freq_factor={low_freq_factor}, high_freq_factor={high_freq_factor}, old_context_len={old_context_len}."
    )

    low_freq_wavelen = old_context_len / low_freq_factor
    high_freq_wavelen = old_context_len / high_freq_factor

    wavelen = 2 * math.pi / inv_freq
    # wavelen < high_freq_wavelen: do nothing
    # wavelen > low_freq_wavelen: divide by factor
    inv_freq_llama = torch.where(wavelen > low_freq_wavelen, inv_freq / factor, inv_freq)
    # otherwise: interpolate between the two, using a smooth factor
    smooth_factor = (old_context_len / wavelen - low_freq_factor) / (high_freq_factor - low_freq_factor)
    smoothed_inv_freq = (1 - smooth_factor) * inv_freq_llama / factor + smooth_factor * inv_freq_llama
    is_medium_freq = ~(wavelen < high_freq_wavelen) * ~(wavelen > low_freq_wavelen)
    inv_freq_llama = torch.where(is_medium_freq, smoothed_inv_freq, inv_freq_llama)

    return inv_freq_llama


__all__ = [
    "LlamaConfig",
    "Llama2Config7B",
    "Llama2Config13B",
    "Llama2Config70B",
    "Llama3Config8B",
    "Llama3Config70B",
    "Llama31Config8B",
    "Llama31Config70B",
    "Llama31Config405B",
    "Llama32Config1B",
    "Llama32Config3B",
    "CodeLlamaConfig7B",
    "CodeLlamaConfig13B",
    "CodeLlamaConfig34B",
    "CodeLlamaConfig70B",
    "LlamaModel",
]<|MERGE_RESOLUTION|>--- conflicted
+++ resolved
@@ -363,22 +363,15 @@
             "decoder.layers.*.mlp.linear_fc1.layer_norm_weight": "model.layers.*.post_attention_layernorm.weight",
             "decoder.final_layernorm.weight": "model.norm.weight",
         }
-<<<<<<< HEAD
-=======
         transforms = [_export_qkv, _export_linear_fc1, _export_embedding]
         if not self.config.tie_word_embeddings:
             transforms.append(_export_head)
->>>>>>> b1f5aa3a
 
         return io.apply_transforms(
             source,
             target,
             mapping=mapping,
-<<<<<<< HEAD
-            transforms=[_export_qkv, _export_linear_fc1, _export_embedding, _export_head],
-=======
             transforms=transforms,
->>>>>>> b1f5aa3a
         )
 
     @property
@@ -403,8 +396,6 @@
             rope_theta=source.rotary_base,
             vocab_size=self.tokenizer.vocab_size,
             tie_word_embeddings=source.share_embeddings_and_output_weights,
-<<<<<<< HEAD
-=======
         )
 
 
@@ -553,7 +544,6 @@
             lora_alpha=self.peft_obj.alpha,
             lora_dropout=self.peft_obj.dropout,
             use_dora=isinstance(self.peft_obj, DoRA),
->>>>>>> b1f5aa3a
         )
 
 

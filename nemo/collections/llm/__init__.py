--- conflicted
+++ resolved
@@ -18,13 +18,6 @@
 safe_import("transformer_engine")
 
 from nemo.collections.llm import peft
-<<<<<<< HEAD
-from nemo.collections.llm.gpt.data import (
-    AlpacaDataModule,
-    DollyDataModule,
-    FineTuningDataModule,
-    HfDatasetDataModule,
-=======
 from nemo.collections.llm.bert.data import BERTMockDataModule, BERTPreTrainingDataModule
 from nemo.collections.llm.bert.model import (
     BertConfig,
@@ -43,7 +36,6 @@
     DollyDataModule,
     FineTuningDataModule,
     HFDatasetDataModule,
->>>>>>> b1f5aa3a
     MockDataModule,
     PreTrainingDataModule,
     SquadDataModule,
@@ -85,11 +77,7 @@
     GPTConfig126M,
     GPTConfig175B,
     GPTModel,
-<<<<<<< HEAD
-    HfAutoModelForCausalLM,
-=======
     HFAutoModelForCausalLM,
->>>>>>> b1f5aa3a
     Llama2Config7B,
     Llama2Config13B,
     Llama2Config70B,
@@ -239,8 +227,6 @@
     "T5FineTuningDataModule",
     "T5SquadDataModule",
     "T5MockDataModule",
-<<<<<<< HEAD
-=======
     "HuggingFaceBertBaseConfig",
     "HuggingFaceBertConfig",
     "HuggingFaceBertLargeConfig",
@@ -250,7 +236,6 @@
     "MegatronBertLargeConfig",
     "BERTMockDataModule",
     "BERTPreTrainingDataModule",
->>>>>>> b1f5aa3a
     "DollyDataModule",
     "tokenizer",
     "mock",
@@ -258,11 +243,7 @@
     "dolly",
     "peft",
     "hf_dataset",
-<<<<<<< HEAD
-    "HfAutoModelForCausalLM",
-=======
     "HFAutoModelForCausalLM",
->>>>>>> b1f5aa3a
 ]
 
 

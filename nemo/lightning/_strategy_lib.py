# Copyright (c) 2024, NVIDIA CORPORATION.  All rights reserved.
#
# Licensed under the Apache License, Version 2.0 (the "License");
# you may not use this file except in compliance with the License.
# You may obtain a copy of the License at
#
#     http://www.apache.org/licenses/LICENSE-2.0
#
# Unless required by applicable law or agreed to in writing, software
# distributed under the License is distributed on an "AS IS" BASIS,
# WITHOUT WARRANTIES OR CONDITIONS OF ANY KIND, either express or implied.
# See the License for the specific language governing permissions and
# limitations under the License.

import inspect
import itertools
import os
from collections import defaultdict
from contextlib import contextmanager
from typing import TYPE_CHECKING, Any, Callable, Dict, Generator, Mapping, Optional, Protocol, TypeVar

import torch
from torch import nn

from nemo.lightning.megatron_init import initialize_model_parallel_for_nemo

NEMO_MEGATRON_MODEL_PARALLEL_APPSTATE_OVERRIDE = "NEMO_MEGATRON_MODEL_PARALLEL_APPSTATE_OVERRIDE"


if TYPE_CHECKING:
    from lightning.fabric.utilities.types import Optimizable
    from megatron.core.model_parallel_config import ModelParallelConfig


class SharedStateDictProtocol(Protocol):
    def sharded_state_dict(self, prefix=""): ...


def init_parallel_ranks(
    world_size: int,
    global_rank: int,
    local_rank: int,
    parallel_config: "ModelParallelConfig",
    seed=1234,
    fp8=False,
) -> None:
    """
    Initializes the parallel ranks for distributed training.

    This function sets up the parallel ranks based on the provided world size, global rank, local rank,
    and parallel configuration. It also sets the seed for random number generation and determines whether
    to use fp8 precision.

    Args:
        world_size (int): The total number of processes participating in the distributed training.
        global_rank (int): The rank of the current process in the distributed training setup.
        local_rank (int): The rank of the current process within its machine.
        parallel_config (ModelParallelConfig): The configuration object containing settings for model parallelism.
        seed (int, optional): The seed for random number generation. Defaults to 1234.
        fp8 (bool, optional): Whether to use fp8 precision for model parameters. Defaults to False.
    """
    from nemo.utils import AppState

    app_state = AppState()

    if os.environ.get(NEMO_MEGATRON_MODEL_PARALLEL_APPSTATE_OVERRIDE, "false").lower() == "true":
        init_world_size = app_state.tensor_model_parallel_size * app_state.pipeline_model_parallel_size
        init_global_rank = app_state.global_rank
        init_local_rank = app_state.local_rank
    else:
        init_world_size = world_size
        pp = parallel_config.pipeline_model_parallel_size or 1
        if world_size < pp:
            raise ValueError(f"Expected world_size ({world_size}) to be greater than/equal to pipeline size ({pp})")
        init_global_rank = global_rank
        init_local_rank = local_rank

    initialize_model_parallel_for_nemo(
        world_size=init_world_size,
        global_rank=init_global_rank,
        local_rank=init_local_rank,
        tensor_model_parallel_size=parallel_config.tensor_model_parallel_size,
        expert_model_parallel_size=parallel_config.expert_model_parallel_size,
        pipeline_model_parallel_size=parallel_config.pipeline_model_parallel_size,
        virtual_pipeline_model_parallel_size=parallel_config.virtual_pipeline_model_parallel_size,
        context_parallel_size=parallel_config.context_parallel_size,
        encoder_tensor_model_parallel_size=getattr(parallel_config, "encoder_tensor_model_parallel_size", 0),
        encoder_pipeline_model_parallel_size=getattr(parallel_config, "encoder_pipeline_model_parallel_size", 0),
        seed=seed,
        pipeline_model_parallel_split_rank=getattr(parallel_config, "pipeline_model_parallel_split_rank", None),
        use_fp8=fp8,
        init_mpi_proc_group=getattr(parallel_config, "tp_comm_overlap", False)
        and getattr(parallel_config, "tp_comm_bootstrap_backend", None) == 'mpi',
<<<<<<< HEAD
=======
        use_te_rng_tracker=getattr(parallel_config, "use_te_rng_tracker", False),
>>>>>>> b1f5aa3a
        # apex_transformer_log_level=self.cfg.get('apex_transformer_log_level', 30),
    )


def init_model_parallel(model: Optional[nn.Module] = None) -> None:
    """Initializes Megatron-LM model parallel if using model parallelism."""
    import torch.distributed
    from megatron.core import parallel_state

    from nemo.utils import AppState

    app_state = AppState()

    # we initialize megatron-lm model parallel and data parallel groups
    # after initializing DDP with PTL.
    if app_state.model_parallel_size is not None:
        # destroy groups in case they have already been created
        # this happens with multiple calls to trainer.test for example
        parallel_state.destroy_model_parallel()
        if torch.distributed.is_initialized():
            parallel_state.initialize_model_parallel(
                tensor_model_parallel_size=app_state.tensor_model_parallel_size,
                pipeline_model_parallel_size=app_state.pipeline_model_parallel_size,
                virtual_pipeline_model_parallel_size=app_state.virtual_pipeline_model_parallel_size,
                pipeline_model_parallel_split_rank=app_state.pipeline_model_parallel_split_rank,
                encoder_pipeline_model_parallel_size=app_state.encoder_pipeline_model_parallel_size,
                encoder_tensor_model_parallel_size=app_state.encoder_tensor_model_parallel_size,
                context_parallel_size=app_state.context_parallel_size,
                expert_model_parallel_size=app_state.expert_model_parallel_size,
            )

            # assert that fake tp and pp rank match after model parallel init
            assert app_state.tensor_model_parallel_rank == parallel_state.get_tensor_model_parallel_rank()
            assert app_state.pipeline_model_parallel_rank == parallel_state.get_pipeline_model_parallel_rank()

            app_state.tensor_model_parallel_group = parallel_state.get_tensor_model_parallel_group()
            app_state.data_parallel_group = parallel_state.get_data_parallel_group()
            app_state.data_parallel_rank = parallel_state.get_data_parallel_rank()
            app_state.data_parallel_size = parallel_state.get_data_parallel_world_size()
            app_state.pipeline_model_parallel_group = parallel_state.get_pipeline_model_parallel_group()

            # create MPI process group for UCX-based communication APIs
            if app_state.init_mpi_proc_group:
                torch.distributed.new_group(backend="mpi")


def set_model_parallel_attributes(model, parallelism):
    # Right now mcore sub-classes ModelParellelConfig, we should remove that
    # Given Lightning's structure it would be better if parallelism is a different object
    # Since then it can be passed to the Strategy
    # Note: Importing nemo.lightning.pytorch.strategies creates an import cycle.
    from megatron.core.transformer.transformer_config import TransformerConfig

    has_mcore_config = isinstance(getattr(model, "config", None), TransformerConfig)
    if has_mcore_config and hasattr(model, "configure_model"):
        config: TransformerConfig = model.config
        for attr_name in filter(lambda x: not x.startswith('__'), dir(parallelism)):
            if not hasattr(config, attr_name):
                continue
            setattr(config, attr_name, getattr(parallelism, attr_name))
            if hasattr(config, "__io__"):
                setattr(config.__io__, attr_name, getattr(parallelism, attr_name))
        if hasattr(config, '__post_init__'):
            # MCore does not use args in __post_init__
            # @akoumparouli: is there a better way (e.g. reinit config)?
            config.__post_init__()

        return config

    return None


@contextmanager
def megatron_lazy_init_context(config) -> Generator[None, None, None]:
    try:
        from megatron.core.extensions import transformer_engine as _te

        original = _te._get_extra_te_kwargs  # noqa: SLF001

        def _get_extra_te_kwargs_meta(c):
            """Forces device to meta"""
            kwargs = original(c)
            kwargs['device'] = 'meta'
            return kwargs

        _te._get_extra_te_kwargs = _get_extra_te_kwargs_meta  # noqa: SLF001
    except ImportError:
        pass

    _orig_perform_initialization = config.perform_initialization
    _orig_use_cpu_initialization = config.use_cpu_initialization

    config.perform_initialization = False
    config.use_cpu_initialization = True

    yield

    try:
        from megatron.core.extensions import transformer_engine as _te

        _te._get_extra_te_kwargs = original  # noqa: SLF001
    except ImportError:
        pass

    config.perform_initialization = _orig_perform_initialization
    config.use_cpu_initialization = _orig_use_cpu_initialization


@contextmanager
def megatron_cpu_init_context(config) -> Generator[None, None, None]:
    _orig_use_cpu_initialization = config.use_cpu_initialization

    config.use_cpu_initialization = True

    yield

    config.use_cpu_initialization = _orig_use_cpu_initialization


ModelT = TypeVar("ModelT", bound=nn.Module)


class GradScaler(torch.cuda.amp.GradScaler):
    """
    Gradient sclaer for model-parallel inf check. The inf in gradients are checked across tensor-parallel
    ranks in (1) executing optimizer step and (2) gradient scaler update.

    """

    def __init__(
        self,
        init_scale=2.0**16,
        growth_factor=2.0,
        backoff_factor=0.5,
        growth_interval=2000,
        enabled=True,
        hysteresis=1,
    ):
        super().__init__(
            init_scale=init_scale,
            growth_factor=growth_factor,
            backoff_factor=backoff_factor,
            growth_interval=growth_interval,
            enabled=enabled,
        )
        self.optimizer_update_skipped: Optional[bool] = None
        self.hysteresis = hysteresis
        self._hysteresis_tracker = self.hysteresis

    def _unscale_grads_(self, optimizer, *args):
        if getattr(optimizer, "_custom_amp_unscale_grads", False):
            return optimizer.unscale_grads(*args)
        else:
            return super()._unscale_grads_(optimizer, *args)

    def _maybe_opt_step(self, optimizer, optimizer_state, *args, **kwargs):
        from megatron.core import parallel_state

        retval = None
        found_inf = torch.cuda.FloatTensor([sum(v.item() for v in optimizer_state["found_inf_per_device"].values())])

        # Update across all model parallel instances.
        torch.distributed.all_reduce(
            found_inf,
            op=torch.distributed.ReduceOp.MAX,
            group=parallel_state.get_model_parallel_group(),
        )

        if found_inf.item() == 0:
            retval = optimizer.step(*args, **kwargs)
            self.optimizer_update_skipped = False
        else:
            self.optimizer_update_skipped = True
        return retval

    def update(self, new_scale=None):
        """
        Updates to native grad scaler update function.
        1. Check inf across model-parallel ranks.
        2. Update hysteresis tracker.
        3. Apply hysteresis to grad scale update.
        """
        from megatron.core import parallel_state

        if not self._enabled:
            return

        _scale, _growth_tracker = self._check_scale_growth_tracker("update")

        if new_scale is not None:
            # Accept a new user-defined scale.
            if isinstance(new_scale, float):
                self._scale.fill_(new_scale)  # type: ignore[union-attr]
            else:
                reason = (
                    "new_scale should be a float or a 1-element torch.cuda.FloatTensor with" " requires_grad=False."
                )
                assert isinstance(new_scale, torch.cuda.FloatTensor), reason  # type: ignore[attr-defined]
                assert new_scale.numel() == 1, reason
                assert new_scale.requires_grad is False, reason
                self._scale.copy_(new_scale)  # type: ignore[union-attr]
        else:
            # Consume shared inf/nan data collected from optimizers to update the scale.
            # If all found_inf tensors are on the same device as self._scale, this operation is asynchronous.
            found_infs = [
                found_inf.to(device=_scale.device, non_blocking=True)
                for state in self._per_optimizer_states.values()
                for found_inf in state["found_inf_per_device"].values()
            ]

            assert len(found_infs) > 0, "No inf checks were recorded prior to update."

            found_inf_combined = found_infs[0]

            # Update across all model parallel instances.
            torch.distributed.all_reduce(
                found_inf_combined,
                op=torch.distributed.ReduceOp.MAX,
                group=parallel_state.get_model_parallel_group(),
            )

            if len(found_infs) > 1:
                for i in range(1, len(found_infs)):
                    found_inf = found_infs[i]
                    # Update across all model parallel instances.
                    torch.distributed.all_reduce(
                        found_inf,
                        op=torch.distributed.ReduceOp.MAX,
                        group=parallel_state.get_model_parallel_group(),
                    )
                    found_inf_combined += found_inf

            if found_inf_combined > 0:
                self._hysteresis_tracker -= 1
                if self._hysteresis_tracker <= 0:
                    # When hysteresis becomes zero, follow the native grad scale update rule.
                    # Increase scale and reset growth tracker
                    torch._amp_update_scale_(  # noqa: SLF001
                        _scale,
                        _growth_tracker,
                        found_inf_combined,
                        self._growth_factor,
                        self._backoff_factor,
                        self._growth_interval,
                    )
                else:
                    # Only reset the growth tracker when hysteresis is larger than zero
                    _growth_tracker.fill_(0.0)
            else:
                # When no inf found, follow the native grad scale update rule.
                # Increment growth_tracker, update scale when growth tracker reaches the interval, and
                # reset the hysteresis tracker.
                torch._amp_update_scale_(  # noqa: SLF001
                    _scale,
                    _growth_tracker,
                    found_inf_combined,
                    self._growth_factor,
                    self._backoff_factor,
                    self._growth_interval,
                )
                self._hysteresis_tracker = self.hysteresis

        # To prepare for next iteration, clear the data collected from optimizers this iteration.
        self._per_optimizer_states = defaultdict(
            torch.cuda.amp.grad_scaler._refresh_per_optimizer_state  # noqa: SLF001
        )

    def state_dict(self):
        """
        Add hysteresis_tracker to the native functions' state_dict.
        """
        return (
            {
                "scale": self.get_scale(),
                "growth_factor": self._growth_factor,
                "backoff_factor": self._backoff_factor,
                "growth_interval": self._growth_interval,
                "_growth_tracker": self._get_growth_tracker(),
                "_hysteresis_tracker": self._hysteresis_tracker,
            }
            if self._enabled
            else {}
        )

    def load_state_dict(self, state_dict):
        """
        Load hysteresis_tracker in addition to the state dict of the native function.
        """
        if not self._enabled:
            return

        if len(state_dict) == 0:
            raise RuntimeError(
                "The source state dict is empty, possibly because it was saved "
                "from a disabled instance of GradScaler."
            )

        self._init_scale = state_dict["scale"]
        if self._scale is not None:
            self._scale.fill_(state_dict["scale"])
        self._growth_factor = state_dict["growth_factor"]
        self._backoff_factor = state_dict["backoff_factor"]
        self._growth_interval = state_dict["growth_interval"]
        self._init_growth_tracker = state_dict["_growth_tracker"]
        if self._growth_tracker is not None:
            self._growth_tracker.fill_(state_dict["_growth_tracker"])
        if "_hysterisis_tracker" in state_dict:
            self._hysteresis_tracker = state_dict["_hysterisis_tracker"]
        else:
            self._hysteresis_tracker = 1


def enable_nvidia_optimizations() -> None:
    """These optimizations are present in NVIDIA NGC PyTorch Containers."""
    # NVIDIA container version check
    nvidia_torch_version = os.getenv("NVIDIA_PYTORCH_VERSION", None)
    if nvidia_torch_version is not None:
        try:
            NVIDIA_TORCH_MAJOR = int(nvidia_torch_version.split(".")[0])
        except Exception:
            NVIDIA_TORCH_MAJOR = 0
        try:
            NVIDIA_TORCH_MINOR = int(nvidia_torch_version.split(".")[1])
        except Exception:
            NVIDIA_TORCH_MINOR = 0

        # NVFUSER available starting with 21.11
        if NVIDIA_TORCH_MAJOR >= 21 or (NVIDIA_TORCH_MAJOR == 21 and NVIDIA_TORCH_MINOR >= 11):
            # NVFUSER
            torch._C._jit_set_profiling_executor(True)  # noqa: SLF001
            torch._C._jit_set_profiling_mode(True)  # noqa: SLF001
            torch._C._jit_override_can_fuse_on_cpu(False)  # noqa: SLF001
            torch._C._jit_override_can_fuse_on_gpu(False)  # noqa: SLF001
            torch._C._jit_set_texpr_fuser_enabled(False)  # noqa: SLF001
            # torch._C._jit_set_nvfuser_enabled(True)
            torch._C._debug_set_autodiff_subgraph_inlining(False)  # noqa: SLF001
    else:
        # Not a Nvidia container. NVFUSER Dependency check is on users
        pass


def optimizer_sharded_state_dict(
    model: SharedStateDictProtocol,
    optimizer: "Optimizable",
    is_loading=False,
    sharding_type='fully_sharded_model_space',
) -> Dict[str, torch.Tensor]:
    """
    Sharded state dictionary for an MainParamsOptimizerWrapper.
    Used to save and load the optimizer state when training with distributed_checkpoint.

    Returns
    -------
        dict: The sharded state dictionary for the optimizer
    Raises:
        ValueError: If a parameter ID does not match any model sharded parameter.
    """
    from megatron.core.dist_checkpointing.optimizer import (
        get_param_id_to_sharded_param_map,
        make_sharded_optimizer_tensor,
        optim_state_to_sharding_state,
    )

    from nemo.core.optim import MainParamsOptimizerWrapper
    from nemo.core.optim.optimizers import init_optimizer_states

    model_sharded_state_dict = model.sharded_state_dict()

    # remove _extra_state
    model_sharded_state_dict = {
        key: value for key, value in model_sharded_state_dict.items() if not key.endswith("_extra_state")
    }

    if hasattr(optimizer, "sharded_state_dict"):
        return optimizer.sharded_state_dict(
            model_sharded_state_dict, is_loading=is_loading, sharding_type=sharding_type
        )

    if not isinstance(optimizer, MainParamsOptimizerWrapper):
        # Regular optimizer, e.g. Adam or FusedAdam
        init_optimizer_states(optimizer)
        optimizer_state_dict = optimizer.state_dict()
        id_to_sharded_param_map = get_param_id_to_sharded_param_map(
            model_sharded_state_dict=model_sharded_state_dict,
            optim_params_iter=itertools.chain.from_iterable(g['params'] for g in optimizer.param_groups),
        )
        optim_state_to_sharding_state(optimizer_state_dict, id_to_sharded_param_map)
        return optimizer_state_dict

    optimizer_state_dict: Dict[str, Any] = optimizer.state_dict()

    id_to_sharded_param_map = get_param_id_to_sharded_param_map(
        model_sharded_state_dict=model_sharded_state_dict,
        optim_params_iter=itertools.chain.from_iterable(g for g in optimizer.float16_groups),
    )

    # Convert fp32_from_fp16_params
    assert len(optimizer_state_dict["fp32_from_fp16_params"]) == len(optimizer_state_dict["optimizer"]["param_groups"])

    def get_safe(param_id):
        try:
            return id_to_sharded_param_map[param_id]
        except KeyError as e:
            raise ValueError(f"Param id {param_id} does not match any model sharded param") from e

    optimizer_state_dict["fp32_from_fp16_params"] = [
        [
            make_sharded_optimizer_tensor(get_safe(param_id), fp32_param, prefix="optimizer.state.fp32_param")
            for param_id, fp32_param in zip(state_group["params"], fp32_group)
        ]
        for fp32_group, state_group in zip(
            optimizer_state_dict["fp32_from_fp16_params"],
            optimizer_state_dict["optimizer"]["param_groups"],
        )
    ]

    # Convert state
    optim_state_to_sharding_state(optimizer_state_dict["optimizer"], id_to_sharded_param_map)

    return optimizer_state_dict


def load_model_state_dict(megatron_parallel, checkpoint: Mapping[str, Any], strict: bool = True) -> None:
    from megatron.core import parallel_state
    from megatron.core.dist_checkpointing.validation import StrictHandling, parse_strict_flag

    ## convert from StrictHandling to bool for PTL
    if strict is not None and not isinstance(strict, bool):
        strict = parse_strict_flag(strict)
        strict_options = [
            StrictHandling.ASSUME_OK_UNEXPECTED,
            StrictHandling.RAISE_UNEXPECTED,
            StrictHandling.RAISE_ALL,
        ]
        strict = strict in strict_options

    for index, module in enumerate(megatron_parallel):
        if parallel_state.get_virtual_pipeline_model_parallel_world_size() is not None:
            if "state_dict" in checkpoint:
                checkpoint_state_dict = checkpoint["state_dict"][f"model_{index}"]
            else:
                checkpoint_state_dict = checkpoint[f"model_{index}"]
        else:
            if "state_dict" in checkpoint:
                checkpoint_state_dict = checkpoint["state_dict"]
            else:
                checkpoint_state_dict = checkpoint

        n_nesting = 0
        mcore_model = megatron_parallel.module
        while hasattr(mcore_model, "module"):
            mcore_model = mcore_model.module
            n_nesting += 1

        _state_dict = {}
        for key, value in checkpoint_state_dict.items():
            # Count the number of "module." at the start of the key
            count, _key = 0, key
            while _key.startswith("module."):
                _key = _key[len("module.") :]
                count += 1

            # Adjust the number of "module." prefixes
            if count < n_nesting:
                to_add = "module." * (n_nesting - count)
                _state_dict[f"{to_add}{key}"] = value
            elif count > n_nesting:
                to_remove = "module." * (count - n_nesting)
                _state_dict[key[len(to_remove) :]] = value
            else:
                _state_dict[key] = value

        module.load_state_dict(_state_dict, strict=strict)


def _sync_from_last_pipeline_stage(value: torch.Tensor, broadcast: bool = False):
    """
    When pipeline parallelism is enabled, casts a tensor defined on the last pipeline stage to other ranks.

        Args:
            value (torch.Tensor): A tensor to be casted from the final pipeline stage of a pipeline parallelism group (e.g. loss).
                Note that this tensor should already be defined on the target rank(s) to fill with received data.
            broadcast (bool): When True, broadcasts value from the final pipeline stage rank to all ranks in its group.
                When False, only rank zero receives value from the final pipeline stage rank in its group.
                This mode exists to avoid slow one-to-many communication when not necessary. Defaults to False.
    """
    from megatron.core import parallel_state

    if parallel_state.get_pipeline_model_parallel_world_size() > 1:
        src_rank = parallel_state.get_pipeline_model_parallel_last_rank()

        if not broadcast:
            pp_ranks = torch.distributed.get_process_group_ranks(parallel_state.get_pipeline_model_parallel_group())
            if torch.distributed.get_rank() == src_rank and 0 in pp_ranks:
                torch.distributed.send(value, 0)
            elif torch.distributed.get_rank() == 0:
                torch.distributed.recv(value, src_rank)
        else:
            torch.distributed.broadcast(
                value,
                src_rank,
                group=parallel_state.get_pipeline_model_parallel_group(),
            )


def setup_megatron_optimizer(
    model,
    config,
    no_weight_decay_cond: Optional[Callable] = None,
    scale_lr_cond: Optional[Callable] = None,
    lr_mult: float = 1.0,
):
    from megatron.core.optimizer import OptimizerConfig, get_megatron_optimizer

    from nemo.core.optim import McoreDistributedOptimizer

    assert isinstance(config, OptimizerConfig), f"Expected OptimizerConfig, got {type(config)}"

    class McoreOpt(McoreDistributedOptimizer):
        def sharded_state_dict(
            self,
            model_sharded_state_dict,
            optimizer_state_dict=None,
            is_loading=False,
            sharding_type='fully_sharded_model_space',
        ):
            mcore_optimizer_sig = inspect.signature(self.mcore_optimizer.sharded_state_dict).parameters
            distrib_optim_kwargs = {}
            if "sharding_type" in mcore_optimizer_sig:
                distrib_optim_kwargs["sharding_type"] = sharding_type
            state_dict = self.mcore_optimizer.sharded_state_dict(
                model_sharded_state_dict, is_loading=is_loading, **distrib_optim_kwargs
            )
            return state_dict

    # megatron optimizer expects McoreDDP
    ddp_modules = [m.module for m in model]
    mcore_opt = get_megatron_optimizer(
        config,
        ddp_modules,
        no_weight_decay_cond=no_weight_decay_cond,
        scale_lr_cond=scale_lr_cond,
        lr_mult=lr_mult,
    )

    if getattr(model.ddp_config, "overlap_param_gather", False) and getattr(
        model.ddp_config, "align_param_gather", False
    ):
        param_sync_func = [model_chunk.start_param_sync for model_chunk in model]
        param_sync_func = param_sync_func[0] if len(model) == 1 else param_sync_func
        for module in model:
            module.config.param_sync_func = param_sync_func

    return McoreOpt(mcore_opt)<|MERGE_RESOLUTION|>--- conflicted
+++ resolved
@@ -91,10 +91,7 @@
         use_fp8=fp8,
         init_mpi_proc_group=getattr(parallel_config, "tp_comm_overlap", False)
         and getattr(parallel_config, "tp_comm_bootstrap_backend", None) == 'mpi',
-<<<<<<< HEAD
-=======
         use_te_rng_tracker=getattr(parallel_config, "use_te_rng_tracker", False),
->>>>>>> b1f5aa3a
         # apex_transformer_log_level=self.cfg.get('apex_transformer_log_level', 30),
     )
 

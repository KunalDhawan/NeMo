# Copyright (c) 2024, NVIDIA CORPORATION.  All rights reserved.
#
# Licensed under the Apache License, Version 2.0 (the "License");
# you may not use this file except in compliance with the License.
# You may obtain a copy of the License at
#
#     http://www.apache.org/licenses/LICENSE-2.0
#
# Unless required by applicable law or agreed to in writing, software
# distributed under the License is distributed on an "AS IS" BASIS,
# WITHOUT WARRANTIES OR CONDITIONS OF ANY KIND, either express or implied.
# See the License for the specific language governing permissions and
# limitations under the License.

import functools
import inspect
import json
import shutil
import threading
import types
import uuid
from copy import deepcopy
from dataclasses import is_dataclass
from pathlib import Path
from pydoc import locate
from typing import Any, Callable, Dict, List, Optional, Type, TypeVar, Union

import fiddle as fdl
import fiddle._src.experimental.dataclasses as fdl_dc
from cloudpickle import dump
from cloudpickle import load as pickle_load
from fiddle._src import config as config_lib
from fiddle._src import partial
from fiddle._src.experimental import serialization
from typing_extensions import Self

from nemo.lightning.io.artifact.base import Artifact
from nemo.lightning.io.capture import IOProtocol
from nemo.lightning.io.connector import ModelConnector
from nemo.lightning.io.fdl_torch import enable as _enable_ext
from nemo.utils import logging

ConnT = TypeVar("ConnT", bound=ModelConnector)
CkptType = TypeVar("CkptType")
_enable_ext()


# Thread-local storage for artifacts directory
_thread_local = threading.local()


def _ordered_arguments_with_default(data: config_lib.Config) -> Dict[Union[int, str], Any]:
    result = config_lib.ordered_arguments(data, include_defaults=True)
    for key, arg in result.items():
        if isinstance(arg, config_lib.Config):
            ordered_arg = _ordered_arguments_with_default(arg)
            result[key] = ordered_arg

    if "__fn_or_cls__" in result:
        raise ValueError(
            "It is not supported to dump objects of functions/classes " "that have a __fn_or_cls__ parameter."
        )

    result["_target_"] = (
<<<<<<< HEAD
        f"{inspect.getmodule(config_lib.get_callable(data)).__name__}.{config_lib.get_callable(data).__qualname__}"  # type: ignore
=======
        f"{inspect.getmodule(config_lib.get_callable(data)).__name__}" f".{config_lib.get_callable(data).__qualname__}"
>>>>>>> b1f5aa3a
    )
    if isinstance(data, partial.Partial):
        result["_partial_"] = True

    return result


def _config_representer_with_defaults(dumper, data, type_name="Config"):
    """Returns a YAML representation of `data`."""
    value = _ordered_arguments_with_default(data)
    return dumper.represent_data(value)


def _partial_representer_with_defaults(dumper, data):
    return _config_representer_with_defaults(dumper, data, type_name="Partial")


def _safe_object_representer(dumper, data):
    """
    Represent a given object as YAML using the specified dumper.

    This function is a fallback for objects that don't have specific representers.
<<<<<<< HEAD
    If the object has __qualname__ attr, the __target__ is set to f"{inspect.getmodule(obj).__name__}.{obj.__qualname__}".
=======
    If the object has __qualname__ attr,
    the __target__ is set to f"{inspect.getmodule(obj).__name__}.{obj.__qualname__}".
>>>>>>> b1f5aa3a
    If the object does not have a __qualname__ attr, the __target__ is set from its __class__ attr.
    The __call__ key is used to indicate whether the target should be called to create an instance.

    Args:
        dumper (yaml.Dumper): The YAML dumper to use for serialization.
        data (Any): The data to serialize. This can be any Python object,
            but if it's a class or a class instance, special handling will be applied.

    Returns:
        str: The YAML representation of the data.
    """
    try:
        obj = data
        target = f"{inspect.getmodule(obj).__name__}.{obj.__qualname__}"
        call = False
    except AttributeError:
        obj = data.__class__
        target = f"{inspect.getmodule(obj).__name__}.{obj.__qualname__}"
        call = True

    value = {
        "_target_": target,  # type: ignore
        "_call_": call,
    }
    return dumper.represent_data(value)


class IOMixin:
    """
    A mixin class designed to capture the arguments passed to the `__init__` method,
    facilitating the re-creation of the object through `io.reinit` method using stored configurations.

    This class intercepts the initialization of an object to store the arguments in a configuration
    object, which can be serialized and later used to reinitialize the object to its original state.
    It utilizes `fdl.Config` from the Fiddle library to create a structured configuration object
    that holds the initialization parameters. This configuration object is crucial for enabling
    serialization and deserialization of the parameters, thus allowing the object to be reconstructed
    at a later time with the same initial state.

    Attributes
    ----------
        __io__ (fdl.Config[Self]): A configuration object that stores the captured initialization
        parameters in a structured format. This object is an instance of `fdl.Config`, which allows
        for the serialization and deserialization of the parameters, enabling the object to be
        reconstructed at a later time with the same initial state.

    Examples
    --------
        from nemo.lightning import io

        class ExampleClass(io.IOMixin):
            def __init__(self, param1, param2):
                super().__init__()
                self.param1 = param1
                self.param2 = param2

        # Creating an instance of ExampleClass
        example = ExampleClass('value1', 'value2')
        example_copy = io.reinit(example)


    Note:
        For more information on `fdl.Config`, refer to the Fiddle library documentation at
        [Fiddle Config Documentation](https://fiddle.readthedocs.io/en/latest/api_reference/core.html#config).

    """

    __io__: fdl.Config[Self]

    def __new__(cls, *args, **kwargs):
        """
        Overrides the default object creation process to wrap the `__init__` method, allowing
        initialization arguments to be captured and stored in the `__io__` attribute.

        Args:
            *args: Variable length argument list for the `__init__` method.
            **kwargs: Arbitrary keyword arguments for the `__init__` method.

        Returns
        -------
            The newly created object instance.
        """
        cls = _io_wrap_init(cls)
        output = object().__new__(cls)

        return output

    def __init_subclass__(cls):
        _io_register_serialization(cls)

    def io_transform_args(self, init_fn, *args, **kwargs) -> Dict[str, Any]:
        """
        Transforms and captures the arguments passed to the `__init__` method, filtering out
        any arguments that are instances of `IOProtocol` or are dataclass fields with default
        factories.

        Args:
            init_fn (Callable): The original `__init__` method of the class.
            *args: Variable length argument list for the `__init__` method.
            **kwargs: Arbitrary keyword arguments for the `__init__` method.

        Returns
        -------
            Dict[str, Any]: A dictionary of the captured and transformed arguments.
        """
        return _io_transform_args(self, init_fn, *args, **kwargs)

    def io_init(self, **kwargs) -> fdl.Config[Self]:
        """
        Initializes the configuration object (`__io__`) with the captured arguments.

        Args:
            **kwargs: A dictionary of arguments that were captured during object initialization.

        Returns
        -------
            fdl.Config[Self]: The initialized configuration object.
        """
        return _io_init(self, **kwargs)

    @classmethod
    def io_artifacts(cls) -> List[Artifact]:
        """Initialize io artifacts"""
        return []

    def io_dump(self, output: Path, yaml_attrs: list[str]):
        """
        Serializes the configuration object (`__io__`) to a file, allowing the object state to be
        saved and later restored. Also creates an artifacts directory and stores it in a thread-local
        global variable. If the artifacts directory is empty at the end, it is deleted.

        Args:
            output (Path): The path to the directory where the configuration object and artifacts
                           will be stored.
        """
        output_path = Path(output)
        local_artifacts_dir = "."
        artifacts_dir = output_path / local_artifacts_dir
        artifacts_dir.mkdir(parents=True, exist_ok=True)

        # Store artifacts directory in thread-local storage
        _thread_local.local_artifacts_dir = local_artifacts_dir
        _thread_local.output_path = output_path

        config_path = output_path / "io.json"
        with open(config_path, "w") as f:
            io = deepcopy(self.__io__)
            _artifact_transform_save(io, output_path, local_artifacts_dir)
            json = serialization.dump_json(io)
            f.write(json)

        yaml_configs = self._io_dump_yaml(io, attrs=yaml_attrs)
        for attr, serialized_str in yaml_configs.items():
            _path = output_path / f"{attr}.yaml"
            _path.write_text(serialized_str)

        # Clear thread-local storage after io_dump is complete
        del _thread_local.local_artifacts_dir
        del _thread_local.output_path

        # Check if artifacts directory is empty and delete if so
        if not any(artifacts_dir.iterdir()):
            shutil.rmtree(artifacts_dir)

    def _io_dump_yaml(self, io: config_lib.Config, attrs: list[str]):
        import yaml

        original_representers = yaml.SafeDumper.yaml_representers.copy()

        from nemo_run.config import Config, Partial
        from nemo_run.core.serialization.yaml import YamlSerializer

        yaml.SafeDumper.add_representer(config_lib.Config, _config_representer_with_defaults)
        yaml.SafeDumper.add_representer(partial.Partial, _partial_representer_with_defaults)
        yaml.SafeDumper.add_representer(Config, _config_representer_with_defaults)
        yaml.SafeDumper.add_representer(Partial, _partial_representer_with_defaults)

        yaml.SafeDumper.add_multi_representer(object, _safe_object_representer)

        serializer = YamlSerializer()
        result = {}
        for attr in attrs:
            result[attr] = serializer.serialize(getattr(io, attr))

        yaml.SafeDumper.yaml_representers = original_representers
        return result


class ConnectorMixin:
    """
    A mixin class that provides methods to register and retrieve model connectors for importing
    and exporting models. This class supports dynamic registration of connectors based on file
    extensions, which facilitates the customization and extension of model serialization and
    deserialization processes.

    Attributes
    ----------
        _IMPORTERS (Dict[str, Type[ModelConnector]]): A dictionary mapping file extensions to
            model connector classes that handle the import process.
        _EXPORTERS (Dict[str, Type[ModelConnector]]): A dictionary mapping file extensions to
            model connector classes that handle the export process.
    """

    _IMPORTERS: Dict[str, Type[ModelConnector]] = {}
    _EXPORTERS: Dict[str, Type[ModelConnector]] = {}

    @classmethod
    def import_from(cls, path: str) -> Self:
        """
        Creates an instance of a model by using the appropriate importer based on the file
        extension of the provided path.

        Args:
            path (str): The path to the model file to be imported.

        Example:
            from nemo.collections import llm
            model = llm.Mistral7BModel.import_from("hf")

        Returns
        -------
            Self: An instance of the model initialized from the imported data.
        """
        output = cls._get_connector(path).init()
        output.ckpt_path = output.import_ckpt(path)

        return output

    @classmethod
    def register_importer(cls, ext: str, default_path: Optional[str] = None) -> Callable[[Type[ConnT]], Type[ConnT]]:
        """
        A class method decorator to register a model connector as an importer for a specific file
        extension.

        Args:
            ext (str): The file extension to associate with the model connector.
            default_path (Optional[str]): The default path to use if no path is specified during import.

        Returns
        -------
            Callable[[Type[ConnT]], Type[ConnT]]: The decorator that registers the model connector.
        """

        def decorator(connector: Type[ConnT]) -> Type[ConnT]:
            cls._IMPORTERS[str(cls) + ext] = connector
            if default_path:
                connector.default_path = default_path
            return connector

        return decorator

    @classmethod
    def register_exporter(cls, ext: str, default_path: Optional[str] = None) -> Callable[[Type[ConnT]], Type[ConnT]]:
        """
        A class method decorator to register a model connector as an exporter for a specific file
        extension.

        Args:
            ext (str): The file extension to associate with the model connector.
            default_path (Optional[str]): The default path to use if no path is specified during export.

        Returns
        -------
            Callable[[Type[ConnT]], Type[ConnT]]: The decorator that registers the model connector.
        """

        def decorator(connector: Type[ConnT]) -> Type[ConnT]:
            cls._EXPORTERS[str(cls) + ext] = connector
            if default_path:
                connector.default_path = default_path
            return connector

        return decorator

    @classmethod
    def importer(cls, path: str) -> ModelConnector:
        """
        Retrieves the appropriate model connector for importing based on the extension of the
        provided path.

        Args:
            path (str): The path to the model file to be imported.

        Returns
        -------
            ModelConnector: The model connector instance capable of handling the import.
        """
        return cls._get_connector(path, importer=True)

    @classmethod
    def exporter(cls, ext: str, path: Union[str, Path]) -> ModelConnector:
        """
        Retrieves the appropriate model connector for exporting based on the extension.

        Args:
            ext (str): The file extension associated with the model connector.
            path (Union[str, Path]): The path where the model will be exported.

        Returns
        -------
            ModelConnector: The model connector instance capable of handling the export.
        """
        return cls._get_connector(ext, path, importer=False)

    def import_ckpt(self, path: str, overwrite: bool = False, base_path: Optional[Path] = None, **kwargs) -> Path:
        """
        Imports a checkpoint from a specified path, potentially overwriting existing files.

        Args:
            path (str): The path to the checkpoint file to be imported.
            overwrite (bool): Flag to determine if existing files should be overwritten (default is False).
            base_path (Optional[Path]): The base path where the checkpoint file is located; used to resolve
                                        relative paths.

        Returns
        -------
            Path: The path to the imported checkpoint.

        Raises
        ------
            FileNotFoundError: If the checkpoint file does not exist at the specified path.
        """
        connector = self._get_connector(path, **kwargs)
        ckpt_path: Path = connector.local_path(base_path=base_path)
        ckpt_path = connector(ckpt_path, overwrite=overwrite)
        connector.on_import_ckpt(self)
        return ckpt_path

    @classmethod
    def _get_connector(
        cls, ext: Union[str, Path], path: Optional[Union[str, Path]] = None, importer: bool = True, **kwargs
    ) -> ModelConnector:
        """
        Retrieves the appropriate model connector based on the file extension and path,
        distinguishing between importers and exporters.

        Args:
            ext (Union[str, Path]): The file extension or a URI that may include a protocol specifier.
            path (Optional[Union[str, Path]]): The path where the model file is located or will be saved.
            importer (bool): Flag to determine if the connector is for importing (True) or exporting (False).

        Returns
        -------
            ModelConnector: The model connector instance capable of handling the import or export.

        Raises
        ------
            ValueError: If no connector is found for the specified extension or if no default path is provided
                        when required.
        """
        _path = None
        ext = str(ext)
        if "://" in ext:
            ext, _path = ext.split("://")
        else:
            _path = str(path)

        connector = cls._IMPORTERS.get(str(cls) + ext) if importer else cls._EXPORTERS.get(str(cls) + ext)
        if not connector:
            raise ValueError(f"No connector found for extension '{ext}' for {cls}")

        if not _path:
            if not connector.default_path:
                raise ValueError(f"No default path specified for extension '{ext}'. ", "Please provide a path")

            return connector()

        return connector(_path, **kwargs)


def track_io(target, artifacts: Optional[List[Artifact]] = None):
    """
    Adds IO functionality to the target object or eligible classes in the target module
    by wrapping __init__ and registering serialization methods.

    Args:
        target (object or types.ModuleType): The target object or module to modify.

    Returns:
        object or types.ModuleType: The modified target with IO functionality added to eligible classes.

    Examples:
        >>> from nemo.collections.common import tokenizers
        >>> modified_tokenizers = track_io(tokenizers)
        >>> ModifiedWordTokenizer = track_io(tokenizers.WordTokenizer)
    """

    def _add_io_to_class(cls):
        if inspect.isclass(cls) and hasattr(cls, "__init__") and not hasattr(cls, "__io__"):
            if cls in [str, int, float, tuple, list, dict, bool, type(None)]:
                return cls

            cls = _io_wrap_init(cls)
            _io_register_serialization(cls)
            cls.__io_artifacts__ = artifacts or []
        return cls

    def _process_module(module):
        for name, obj in inspect.getmembers(module):
            if inspect.isclass(obj) and _is_defined_in_module_or_submodules(obj, module):
                setattr(module, name, _add_io_to_class(obj))
        return module

    def _is_defined_in_module_or_submodules(obj, module):
        return obj.__module__ == module.__name__ or obj.__module__.startswith(f"{module.__name__}.")

    if isinstance(target, types.ModuleType):
        return _process_module(target)
    elif inspect.isclass(target):
        return _add_io_to_class(target)
    else:
        raise TypeError("Target must be a module or a class")


def _io_transform_args(self, init_fn, *args, **kwargs) -> Dict[str, Any]:
    """
    Transforms and captures the arguments passed to the `__init__` method, filtering out
    any arguments that are instances of `IOProtocol` or are dataclass fields with default
    factories.

    Args:
        init_fn (Callable): The original `__init__` method of the class.
        *args: Variable length argument list for the `__init__` method.
        **kwargs: Arbitrary keyword arguments for the `__init__` method.

    Returns
    -------
        Dict[str, Any]: A dictionary of the captured and transformed arguments.
    """
    sig = inspect.signature(init_fn)
    bound_args = sig.bind_partial(self, *args, **kwargs)
    config_kwargs = {k: v for k, v in bound_args.arguments.items() if k != "self"}

    to_del = []
    for key in config_kwargs:
        if isinstance(config_kwargs[key], IOProtocol):
            config_kwargs[key] = config_kwargs[key].__io__
        if is_dataclass(config_kwargs[key]):
            config_kwargs[key] = fdl_dc.convert_dataclasses_to_configs(config_kwargs[key], allow_post_init=True)
            # Check if the arg is a factory (dataclasses.field)
        if config_kwargs[key].__class__.__name__ == "_HAS_DEFAULT_FACTORY_CLASS":
            to_del.append(key)

    for key in to_del:
        del config_kwargs[key]

    return config_kwargs


def _io_init(self, **kwargs) -> fdl.Config[Self]:
    """
    Initializes the configuration object (`__io__`) with the captured arguments.

    Args:
        **kwargs: A dictionary of arguments that were captured during object initialization.

    Returns
    -------
        fdl.Config[Self]: The initialized configuration object.
    """
    try:
        return fdl.Config(type(self), **kwargs)
    except Exception as e:
        error_msg = (
            f"Error creating fdl.Config for {type(self).__name__}: {str(e)}\n"
            f"Arguments that caused the error: {kwargs}\n"
            f"This may be due to unsupported argument types or nested configurations."
        )
        raise RuntimeError(error_msg) from e


def _io_wrap_init(cls):
    """Wraps the __init__ method of a class to add IO functionality."""
    original_init = cls.__init__

    if getattr(cls, "__wrapped_init__", False):
        return cls

    @functools.wraps(original_init)
    def wrapped_init(self, *args, **kwargs):
        if hasattr(self, "io_transform_args"):
            cfg_kwargs = self.io_transform_args(original_init, *args, **kwargs)
        else:
            cfg_kwargs = _io_transform_args(self, original_init, *args, **kwargs)
        if hasattr(self, "io_init"):
            self.__io__ = self.io_init(**cfg_kwargs)
        else:
            self.__io__ = _io_init(self, **cfg_kwargs)

        original_init(self, *args, **kwargs)

    cls.__init__ = wrapped_init
    cls.__wrapped_init__ = True
    return cls


def _io_register_serialization(cls):
    serialization.register_node_traverser(
        cls,
        flatten_fn=_io_flatten_object,
        unflatten_fn=_io_unflatten_object,
        path_elements_fn=_io_path_elements_fn,
    )


def _io_flatten_object(instance):
    try:
        serialization.dump_json(instance.__io__)
    except (serialization.UnserializableValueError, AttributeError) as e:
        if not hasattr(_thread_local, "local_artifacts_dir") or not hasattr(_thread_local, "output_path"):
            raise e

        local_artifact_path = Path(_thread_local.local_artifacts_dir) / f"{uuid.uuid4()}"
        output_path = _thread_local.output_path
        artifact_path = output_path / local_artifact_path
        with open(artifact_path, "wb") as f:
            dump(getattr(instance, "__io__", instance), f)
        return (str(local_artifact_path),), None

    return instance.__io__.__flatten__()


def _io_unflatten_object(values, metadata):
    if not hasattr(_thread_local, "output_dir"):
        return fdl.Config.__unflatten__(values, metadata)

    output_dir = _thread_local.output_dir

    if len(values) == 1:
        pickle_path = values[0]
        with open(Path(output_dir) / pickle_path, "rb") as f:
            return pickle_load(f)

    return fdl.Config.__unflatten__(values, metadata)


def _io_path_elements_fn(x):
    try:
        serialization.dump_json(x.__io__)
    except (serialization.UnserializableValueError, AttributeError):
        return (serialization.IdentityElement(),)

    return x.__io__.__path_elements__()


def _artifact_transform_save(cfg: fdl.Config, output_path: Path, relative_dir: Path = "."):
    for artifact in getattr(cfg.__fn_or_cls__, "__io_artifacts__", []):
        # Allow optional artifacts
        if artifact.skip or (not hasattr(cfg, artifact.attr) and not artifact.required):
            continue

        if not hasattr(cfg, artifact.attr) and artifact.required:
            raise ValueError(f"Artifact '{artifact.attr}' is required but not provided")

        current_val = getattr(cfg, artifact.attr)
        if current_val is None:
            if artifact.required:
                raise ValueError(f"Artifact '{artifact.attr}' is required but not provided")
            continue
        ## dump artifact and return the relative path
        new_val = artifact.dump(current_val, output_path, relative_dir)
        setattr(cfg, artifact.attr, new_val)

    for attr in dir(cfg):
        try:
            if isinstance(getattr(cfg, attr), fdl.Config):
                _artifact_transform_save(getattr(cfg, attr), output_path=output_path, relative_dir=relative_dir)
        except ValueError:
            pass


def _artifact_transform_load(cfg: fdl.Config, path: Path):
    for artifact in getattr(cfg.__fn_or_cls__, "__io_artifacts__", []):
        # We expect an artifact.attr to be a string or a fdl.Config.
        # Some parameteres can be a string or a filepath. When those parameters are just strings,
        # we will represent it with a fdl.Config, and will skip the rest of the loop (base-dir adjustment).
        current_val = getattr(cfg, artifact.attr)
        if isinstance(current_val, fdl.Config):
            # artifact.attr is a string not a path.
            setattr(cfg, artifact.attr, fdl.build(current_val).attr)
            continue

        if artifact.skip:
            continue
        current_val = getattr(cfg, artifact.attr)
        # __init__ arguments can be None
        if current_val is None:
            continue
        ## replace local path with absolute one
        new_val = str(Path(path) / current_val)
        setattr(cfg, artifact.attr, new_val)

    for attr in dir(cfg):
        try:
            if isinstance(getattr(cfg, attr), fdl.Config):
                _artifact_transform_load(getattr(cfg, attr), path=path)
        except ValueError:
            pass


<<<<<<< HEAD
=======
def drop_unexpected_params(config: fdl.Config) -> bool:
    """
    Analyzes config to detect unexpected keyword arguments -- for example, deprecated parameters -- and
    updates the config by dropping them. Returns True if the config gets updated and False otherwise.

    Args:
        config (fdl.Config): The configuration object to analyze.
    """

    updated = False

    def analyze(config: fdl.Config, prefix: str):

        if isinstance(config, fdl.Config):
            signature = inspect.signature(config.__fn_or_cls__)

            accept_kwargs = any(param.kind is inspect.Parameter.VAR_KEYWORD for param in signature.parameters.values())

            if not accept_kwargs:
                to_drop = [param for param in config.__arguments__ if param not in signature.parameters]

                if to_drop:
                    nonlocal updated
                    updated = True
                    logging.warning(f"Deprecated parameters to drop from {prefix}: {to_drop}")
                    for param in to_drop:
                        del config.__arguments__[param]
            else:
                logging.info(f"Skip analyzing {prefix} as it accepts arbitrary keyword arguments.")

            # Proceed recursively for all arguments
            for key, value in config.__arguments__.items():
                analyze(value, prefix + "." + key)

    analyze(config, "<root>")

    return updated


>>>>>>> b1f5aa3a
def load(path: Path, output_type: Type[CkptType] = Any, subpath: Optional[str] = None, build: bool = True) -> CkptType:
    """
    Loads a configuration from a pickle file and constructs an object of the specified type.

    Args:
        path (Path): The path to the pickle file or directory containing 'io.pkl'.
        output_type (Type[CkptType]): The type of the object to be constructed from the loaded data.
        subpath (Optional[str]): Subpath to selectively load only specific objects inside the output_type.
                                 Defaults to None.

    Returns
    -------
        CkptType: An instance of the specified type constructed from the loaded configuration.

    Raises
    ------
        FileNotFoundError: If the specified file does not exist.

    Example:
        loaded_model = load("/path/to/model", output_type=MyModel)
    """
    _path = Path(path)
    _thread_local.output_dir = _path

    if hasattr(_path, "is_dir") and _path.is_dir():
        _path = Path(_path) / "io.json"
    elif hasattr(_path, "isdir") and _path.isdir:
        _path = Path(_path) / "io.json"

    if not _path.is_file():
        raise FileNotFoundError(f"No such file: '{_path}'")

    if subpath:
        subpath = "<root>." + subpath

    ## add IO functionality to custom objects present in the json file
    with open(_path) as f:
        j = json.load(f)
    for obj, val in j.get("objects", {}).items():
        clss = ".".join([val["type"]["module"], val["type"]["name"]])
        if subpath and "paths" in val:
            if all(map(lambda p: subpath not in p, val["paths"])):
                continue

        if not serialization.find_node_traverser(locate(clss)):
            track_io(locate(clss))

    with open(_path, "rb") as f:
        json_config = json.loads(f.read())

    root_key = None
    for obj, val in json_config.get("objects", {}).items():
        if "paths" in val and subpath in val["paths"]:
            root_key = obj
            break

    if subpath and not root_key:
        logging.warning(f"Could not find {subpath} for {output_type} in {_path}")

    if root_key:
        json_config["root"]["key"] = root_key

    config = serialization.Deserialization(json_config).result
    _artifact_transform_load(config, path)

    if not build:
        return config

    return fdl.build(config)<|MERGE_RESOLUTION|>--- conflicted
+++ resolved
@@ -62,11 +62,7 @@
         )
 
     result["_target_"] = (
-<<<<<<< HEAD
-        f"{inspect.getmodule(config_lib.get_callable(data)).__name__}.{config_lib.get_callable(data).__qualname__}"  # type: ignore
-=======
         f"{inspect.getmodule(config_lib.get_callable(data)).__name__}" f".{config_lib.get_callable(data).__qualname__}"
->>>>>>> b1f5aa3a
     )
     if isinstance(data, partial.Partial):
         result["_partial_"] = True
@@ -89,12 +85,8 @@
     Represent a given object as YAML using the specified dumper.
 
     This function is a fallback for objects that don't have specific representers.
-<<<<<<< HEAD
-    If the object has __qualname__ attr, the __target__ is set to f"{inspect.getmodule(obj).__name__}.{obj.__qualname__}".
-=======
     If the object has __qualname__ attr,
     the __target__ is set to f"{inspect.getmodule(obj).__name__}.{obj.__qualname__}".
->>>>>>> b1f5aa3a
     If the object does not have a __qualname__ attr, the __target__ is set from its __class__ attr.
     The __call__ key is used to indicate whether the target should be called to create an instance.
 
@@ -695,8 +687,6 @@
             pass
 
 
-<<<<<<< HEAD
-=======
 def drop_unexpected_params(config: fdl.Config) -> bool:
     """
     Analyzes config to detect unexpected keyword arguments -- for example, deprecated parameters -- and
@@ -736,7 +726,6 @@
     return updated
 
 
->>>>>>> b1f5aa3a
 def load(path: Path, output_type: Type[CkptType] = Any, subpath: Optional[str] = None, build: bool = True) -> CkptType:
     """
     Loads a configuration from a pickle file and constructs an object of the specified type.

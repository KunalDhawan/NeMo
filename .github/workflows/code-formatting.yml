--- conflicted
+++ resolved
@@ -118,11 +118,7 @@
 
           FILTERED=()
           for file in $CHANGED_FILES; do
-<<<<<<< HEAD
-            DATE=$(git log --format=%ad --date=unix $file | tail -1)
-=======
             DATE=$(git log --format=%ad --date=unix "$file" | tail -1)
->>>>>>> b1f5aa3a
 
             if [[ "$STRICT_MODE" == "true" ]]; then
               if [[ "$DATE" -gt "$THRESHOLD" ]]; then
@@ -148,21 +144,14 @@
           EXIT_CODE=$?
           set -e
           
-<<<<<<< HEAD
-          echo "$LOG"
-=======
           set +x
->>>>>>> b1f5aa3a
           echo "OUTPUT<<EOF" >> $GITHUB_ENV
           echo "$LOG" >> $GITHUB_ENV
           echo "EOF" >> $GITHUB_ENV
           echo "log=$LOG"
-<<<<<<< HEAD
-=======
           set -x
 
           echo "exit-code=$EXIT_CODE" | tee -a "$GITHUB_OUTPUT"
->>>>>>> b1f5aa3a
 
           if [[ "${{ matrix.strict-mode }}" == "true" ]]; then
             HEADER="🚨 The following files must be fixed before merge!"
@@ -174,11 +163,7 @@
           exit $([[ "$EXIT_CODE" -ne 0 && "$STRICT_MODE" == "true" ]] && echo $EXIT_CODE || echo 0)
 
       - name: Find Comment
-<<<<<<< HEAD
-        if: ${{ always() && env.OUTPUT != '' }}
-=======
         if: ${{ always() }}
->>>>>>> b1f5aa3a
         uses: peter-evans/find-comment@v3
         id: fc
         with:
@@ -186,11 +171,7 @@
           body-includes: <!-- pylint-output-strict-mode-${{ matrix.strict-mode }} -->
 
       - name: Delete comment
-<<<<<<< HEAD
-        if: ${{ always() && env.OUTPUT != '' && steps.fc.outputs.comment-id != '' }}
-=======
         if: ${{ always() && steps.fc.outputs.comment-id != '' }}
->>>>>>> b1f5aa3a
         env:
           GH_TOKEN: ${{ secrets.github_token }}
           REPOSITORY: ${{ github.repository }}
@@ -204,11 +185,7 @@
             https://api.github.com/repos/$REPOSITORY/issues/comments/$COMMENT_ID
 
       - name: Add PR comment for PyLint 
-<<<<<<< HEAD
-        if: ${{ always() && env.OUTPUT != '' }}
-=======
         if: ${{ always() && steps.pylint.outputs.exit-code != '0' }}
->>>>>>> b1f5aa3a
         uses: peter-evans/create-or-update-comment@v4
         with:
           issue-number: ${{ github.event.number }}
@@ -226,8 +203,6 @@
             ```
 
             ---
-<<<<<<< HEAD
-=======
             
             Mitigation guide:
 
@@ -236,6 +211,5 @@
             * To disable multiple functions/methods at once, put a `# pylint: disable=C0116` before the first and a `# pylint: enable=C0116` after the last.
 
             By applying these rules, we reduce the occurance of this message in future.
->>>>>>> b1f5aa3a
 
             Thank you for improving NeMo's documentation!
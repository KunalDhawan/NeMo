name: "Code freeze"

on:
  workflow_dispatch:
    inputs:
      type_of_release:
        type: choice
        description: Type of release
        options: 
        - major
        - minor
<<<<<<< HEAD
=======
      freeze-commit:
        type: string
        description: Commit SHA to use for cut-off
        required: false
        default: main
>>>>>>> b1f5aa3a
      mcore_version:
        description: 'Version of MCore to use (must be a valid git ref)'
        required: true
        type: string

jobs:
  code-freeze:
<<<<<<< HEAD
    uses: NVIDIA/NeMo-FW-CI-templates/.github/workflows/_code_freeze.yml@v0.8.0
    with:
      library_name: NeMo-Toolkit
      python_package: nemo
      type_of_release: ${{ inputs.type_of_release }}
=======
    uses: NVIDIA/NeMo-FW-CI-templates/.github/workflows/_code_freeze.yml@v0.17.3
    with:
      library-name: NeMo-Toolkit
      python-package: nemo
      release-type: ${{ inputs.type_of_release }}
      freeze-commit: ${{ inputs.freeze-commit }}
>>>>>>> b1f5aa3a
    secrets:
      SLACK_RELEASE_ENDPOINT: ${{ secrets.SLACK_RELEASE_ENDPOINT }}
      SLACK_WEBHOOK_ADMIN: ${{ secrets.SLACK_WEBHOOK_ADMIN }}

  freeze-tags:
    runs-on: ubuntu-latest
    needs: [code-freeze]
    steps:
      - name: Checkout repository
        uses: actions/checkout@v4
        with:
          path: ${{ github.run_id }}
          fetch-depth: 0
          fetch-tags: true
          ref: ${{ needs.code-freeze.outputs.release-branch }}
<<<<<<< HEAD
          token: ${{ secrets.PAT }}
=======
>>>>>>> b1f5aa3a

      - name: Pin branch name in Notebooks
        run: |
          cd ${{ github.run_id }}
          find tutorials -type f -name "*.ipynb" -exec sed -i "s/BRANCH = 'main'/BRANCH = '${{ needs.code-freeze.outputs.release-branch }}'/g" {} +

      - name: Pin MCore in Dockerfile
        run: |
          cd ${{ github.run_id }}
          sed -i 's/^ARG MCORE_TAG=.*$/ARG MCORE_TAG=${{ inputs.mcore_version }}/' Dockerfile.ci

      - name: Create PR
        uses: peter-evans/create-pull-request@v6
        id: create-pull-request
        with:
          path: ${{ github.run_id }}
          base: ${{ needs.code-freeze.outputs.release-branch }}
          branch: ci/freeze-tags-${{ needs.code-freeze.outputs.release-branch }}
          title: 'Freeze tags in in `${{ needs.code-freeze.outputs.release-branch }}`'
          body: |
            🚀 PR to freeze tags in `${{ needs.code-freeze.outputs.release-branch }}`.

          commit-message: "[🤠]: Howdy folks, let's release NeMo `${{ needs.code-freeze.outputs.release-branch }}` !"
          signoff: true
          assignees: okoenig<|MERGE_RESOLUTION|>--- conflicted
+++ resolved
@@ -9,14 +9,11 @@
         options: 
         - major
         - minor
-<<<<<<< HEAD
-=======
       freeze-commit:
         type: string
         description: Commit SHA to use for cut-off
         required: false
         default: main
->>>>>>> b1f5aa3a
       mcore_version:
         description: 'Version of MCore to use (must be a valid git ref)'
         required: true
@@ -24,20 +21,12 @@
 
 jobs:
   code-freeze:
-<<<<<<< HEAD
-    uses: NVIDIA/NeMo-FW-CI-templates/.github/workflows/_code_freeze.yml@v0.8.0
-    with:
-      library_name: NeMo-Toolkit
-      python_package: nemo
-      type_of_release: ${{ inputs.type_of_release }}
-=======
     uses: NVIDIA/NeMo-FW-CI-templates/.github/workflows/_code_freeze.yml@v0.17.3
     with:
       library-name: NeMo-Toolkit
       python-package: nemo
       release-type: ${{ inputs.type_of_release }}
       freeze-commit: ${{ inputs.freeze-commit }}
->>>>>>> b1f5aa3a
     secrets:
       SLACK_RELEASE_ENDPOINT: ${{ secrets.SLACK_RELEASE_ENDPOINT }}
       SLACK_WEBHOOK_ADMIN: ${{ secrets.SLACK_WEBHOOK_ADMIN }}
@@ -53,10 +42,6 @@
           fetch-depth: 0
           fetch-tags: true
           ref: ${{ needs.code-freeze.outputs.release-branch }}
-<<<<<<< HEAD
-          token: ${{ secrets.PAT }}
-=======
->>>>>>> b1f5aa3a
 
       - name: Pin branch name in Notebooks
         run: |

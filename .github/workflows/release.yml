# Copyright (c) 2020-2021, NVIDIA CORPORATION.
#
# Licensed under the Apache License, Version 2.0 (the "License");
# you may not use this file except in compliance with the License.
# You may obtain a copy of the License at
#
#     http://www.apache.org/licenses/LICENSE-2.0
#
# Unless required by applicable law or agreed to in writing, software
# distributed under the License is distributed on an "AS IS" BASIS,
# WITHOUT WARRANTIES OR CONDITIONS OF ANY KIND, either express or implied.
# See the License for the specific language governing permissions and
# limitations under the License.
name: "Release Neural Modules"

on:    
  workflow_dispatch:
    inputs:
      release-ref: 
        description: Ref (SHA or branch name) to release
        required: true
        type: string
<<<<<<< HEAD

jobs: 
  release:
    uses: NVIDIA/NeMo-FW-CI-templates/.github/workflows/_release_library.yml@v0.12.3
=======
      version-bump-branch:
        description: Branch for version bump
        required: true
        type: string
      dry-run:
        description: Do not publish a wheel and GitHub release.
        required: true
        default: true
        type: boolean

jobs: 
  release:
    uses: NVIDIA/NeMo-FW-CI-templates/.github/workflows/_release_library.yml@v0.18.2
>>>>>>> b1f5aa3a
    with:
      release-ref: ${{ inputs.release-ref }}
      image-name: nemo_container
      dockerfile: Dockerfile.ci
      image-label: nemo-core
      build-args: |
        IMAGE_LABEL=nemo-core
      prune-filter-timerange: 24h
      python-package: nemo
      container-workdir: /workspace
      library-name: Neural Modules
<<<<<<< HEAD
=======
      dry-run: ${{ inputs.dry-run }}
      version-bump-branch: ${{ inputs.version-bump-branch }}
>>>>>>> b1f5aa3a
    secrets:
      TWINE_USERNAME: ${{ secrets.TWINE_USERNAME }}
      TWINE_PASSWORD: ${{ secrets.TWINE_PASSWORD }}
      SLACK_RELEASE_ENDPOINT: ${{ secrets.SLACK_RELEASE_ENDPOINT }}
<<<<<<< HEAD
      PAT: ${{ secrets.PAT }}
=======
      PAT: ${{ secrets.PAT }}
      SLACK_WEBHOOK: ${{ secrets.SLACK_WEBHOOK }}
>>>>>>> b1f5aa3a
<|MERGE_RESOLUTION|>--- conflicted
+++ resolved
@@ -20,12 +20,6 @@
         description: Ref (SHA or branch name) to release
         required: true
         type: string
-<<<<<<< HEAD
-
-jobs: 
-  release:
-    uses: NVIDIA/NeMo-FW-CI-templates/.github/workflows/_release_library.yml@v0.12.3
-=======
       version-bump-branch:
         description: Branch for version bump
         required: true
@@ -39,7 +33,6 @@
 jobs: 
   release:
     uses: NVIDIA/NeMo-FW-CI-templates/.github/workflows/_release_library.yml@v0.18.2
->>>>>>> b1f5aa3a
     with:
       release-ref: ${{ inputs.release-ref }}
       image-name: nemo_container
@@ -51,18 +44,11 @@
       python-package: nemo
       container-workdir: /workspace
       library-name: Neural Modules
-<<<<<<< HEAD
-=======
       dry-run: ${{ inputs.dry-run }}
       version-bump-branch: ${{ inputs.version-bump-branch }}
->>>>>>> b1f5aa3a
     secrets:
       TWINE_USERNAME: ${{ secrets.TWINE_USERNAME }}
       TWINE_PASSWORD: ${{ secrets.TWINE_PASSWORD }}
       SLACK_RELEASE_ENDPOINT: ${{ secrets.SLACK_RELEASE_ENDPOINT }}
-<<<<<<< HEAD
       PAT: ${{ secrets.PAT }}
-=======
-      PAT: ${{ secrets.PAT }}
-      SLACK_WEBHOOK: ${{ secrets.SLACK_WEBHOOK }}
->>>>>>> b1f5aa3a
+      SLACK_WEBHOOK: ${{ secrets.SLACK_WEBHOOK }}
# Copyright (c) 2024, NVIDIA CORPORATION.  All rights reserved.
#
# Licensed under the Apache License, Version 2.0 (the "License");
# you may not use this file except in compliance with the License.
# You may obtain a copy of the License at
#
#     http://www.apache.org/licenses/LICENSE-2.0
#
# Unless required by applicable law or agreed to in writing, software
# distributed under the License is distributed on an "AS IS" BASIS,
# WITHOUT WARRANTIES OR CONDITIONS OF ANY KIND, either express or implied.
# See the License for the specific language governing permissions and
# limitations under the License.


"""
This script provides an inference and evaluation script for end-to-end speaker diarization models.
The performance of the diarization model is measured using the Diarization Error Rate (DER).
If you want to evaluate its performance, the manifest JSON file should contain the corresponding RTTM
(Rich Transcription Time Marked) file.
Please refer to the NeMo Library Documentation for more details on data preparation for diarization inference:
https://docs.nvidia.com/nemo-framework/user-guide/latest/nemotoolkit
/asr/speaker_diarization/datasets.html#data-preparation-for-inference

Usage for diarization inference:

The end-to-end speaker diarization model can be specified by "model_path".
Data for diarization is fed through the "dataset_manifest".
By default, post-processing is bypassed, and only binarization is performed.
If you want to reproduce DER scores reported on NeMo model cards, you need to apply post-processing steps.
Use batch_size = 1 to have the longest inference window and the highest possible accuracy.

python $BASEPATH/neural_diarizer/e2e_diarize_speech.py \
    model_path=/path/to/diar_sortformer_4spk_v1.nemo \
    batch_size=1 \
    dataset_manifest=/path/to/diarization_manifest.json

"""
import json
import logging
import os
import tempfile
from dataclasses import dataclass, is_dataclass
from tempfile import NamedTemporaryFile
from typing import Dict, List, Optional, Union

import lightning.pytorch as pl
import optuna
import torch
from omegaconf import OmegaConf
from pytorch_lightning import seed_everything

from nemo.collections.asr.metrics.der import score_labels
from nemo.collections.asr.models import SortformerEncLabelModel
from nemo.collections.asr.parts.utils.speaker_utils import (
    audio_rttm_map,
    get_uniqname_from_filepath,
    timestamps_to_pyannote_object,
)
from nemo.collections.asr.parts.utils.transcribe_utils import read_and_maybe_sort_manifest
from nemo.collections.asr.parts.utils.vad_utils import (
    PostProcessingParams,
    load_postprocessing_from_yaml,
    predlist_to_timestamps,
)
from nemo.collections.common.parts.preprocessing.manifest import get_full_path
from nemo.core.config import hydra_runner

seed_everything(42)
torch.backends.cudnn.deterministic = True


@dataclass
class DiarizationConfig:
    """Diarization configuration parameters for inference."""

    model_path: Optional[str] = None  # Path to a .nemo file
    dataset_manifest: Optional[str] = None  # Path to dataset's JSON manifest
    presort_manifest: Optional[bool] = True

    postprocessing_yaml: Optional[str] = None  # Path to a yaml file for postprocessing configurations
    no_der: bool = False
    out_rttm_dir: Optional[str] = None
    save_preds_tensors: bool = False

    # General configs
    session_len_sec: float = -1  # End-to-end diarization session length in seconds
    batch_size: int = 1
    num_workers: int = 0
    random_seed: Optional[int] = None  # seed number going to be used in seed_everything()
    bypass_postprocessing: bool = True  # If True, postprocessing will be bypassed
    log: bool = False  # If True, log will be printed

    use_lhotse: bool = True
    batch_duration: int = 33000

    # Eval Settings: (0.25, False) should be default setting for sortformer eval.
    collar: float = 0.25  # Collar in seconds for DER calculation
    ignore_overlap: bool = False  # If True, DER will be calculated only for non-overlapping segments

    # Streaming diarization configs
<<<<<<< HEAD
=======
    streaming_mode: bool = False  # If True, streaming diarization will be used.
>>>>>>> 0933881a
    spkcache_len: int = 188
    spkcache_refresh_rate: int = 144
    fifo_len: int = 188
    chunk_len: int = 6
    chunk_left_context: int = 1
    chunk_right_context: int = 7

    # If `cuda` is a negative number, inference will be on CPU only.
    cuda: Optional[int] = None
    matmul_precision: str = "highest"  # Literal["highest", "high", "medium"]

    # Optuna Config
    launch_pp_optim: bool = False  # If True, launch optimization process for postprocessing parameters
    optuna_study_name: str = "optim_postprocessing"
    optuna_temp_dir: str = "/tmp/optuna"
    optuna_storage: str = f"sqlite:///{optuna_study_name}.db"
    optuna_log_file: str = f"{optuna_study_name}.log"
    optuna_n_trials: int = 100000


def optuna_suggest_params(postprocessing_cfg: PostProcessingParams, trial: optuna.Trial) -> PostProcessingParams:
    """
    Suggests hyperparameters for postprocessing using Optuna.
    See the following link for `trial` instance in Optuna framework.
    https://optuna.readthedocs.io/en/stable/reference/generated/optuna.trial.Trial.html#optuna.trial.Trial

    Args:
        postprocessing_cfg (PostProcessingParams): The current postprocessing configuration.
        trial (optuna.Trial): The Optuna trial object used to suggest hyperparameters.

    Returns:
        PostProcessingParams: The updated postprocessing configuration with suggested hyperparameters.
    """
    postprocessing_cfg.onset = trial.suggest_float("onset", 0.4, 0.8, step=0.01)
    postprocessing_cfg.offset = trial.suggest_float("offset", 0.4, 0.9, step=0.01)
    postprocessing_cfg.pad_onset = trial.suggest_float("pad_onset", 0.1, 0.5, step=0.01)
    postprocessing_cfg.pad_offset = trial.suggest_float("pad_offset", 0.0, 0.2, step=0.01)
    postprocessing_cfg.min_duration_on = trial.suggest_float("min_duration_on", 0.0, 0.75, step=0.01)
    postprocessing_cfg.min_duration_off = trial.suggest_float("min_duration_off", 0.0, 0.75, step=0.01)
    return postprocessing_cfg


def get_tensor_path(cfg: DiarizationConfig) -> str:
    """
    Constructs the file path for saving or loading prediction tensors based on the configuration.

    Args:
        cfg (DiarizationConfig): The configuration object containing model and dataset details.

    Returns:
        str: The constructed file path for the prediction tensor.
    """
    tensor_filename = os.path.basename(cfg.dataset_manifest).replace("manifest.", "").replace(".json", "")
    model_base_path = os.path.dirname(cfg.model_path)
    model_id = os.path.basename(cfg.model_path).replace(".ckpt", "").replace(".nemo", "")
    bpath = f"{model_base_path}/pred_tensors"
    if not os.path.exists(bpath):
        os.makedirs(bpath)
    tensor_path = f"{bpath}/__{model_id}__{tensor_filename}.pt"
    return tensor_path, model_id, tensor_filename


def diarization_objective(
    trial: optuna.Trial,
    postprocessing_cfg: PostProcessingParams,
    temp_out_dir: str,
    infer_audio_rttm_dict: Dict[str, Dict[str, str]],
    diar_model_preds_total_list: List[torch.Tensor],
    collar: float = 0.25,
    ignore_overlap: bool = False,
) -> float:
    """
    Objective function for Optuna hyperparameter optimization in speaker diarization.

    This function evaluates the diarization performance using a set of postprocessing parameters
    suggested by Optuna. It converts prediction matrices to time-stamp segments, scores the
    diarization results, and returns the Diarization Error Rate (DER) as the optimization metric.

    Args:
        trial (optuna.Trial): The Optuna trial object used to suggest hyperparameters.
        postprocessing_cfg (PostProcessingParams): The current postprocessing configuration.
        temp_out_dir (str): Temporary directory for storing intermediate outputs.
        infer_audio_rttm_dict (Dict[str, Dict[str, str]]): Dictionary containing audio file paths,
            offsets, durations, and RTTM file paths.
        diar_model_preds_total_list (List[torch.Tensor]): List of prediction matrices containing
            sigmoid values for each speaker.
            Dimension: [(1, num_frames, num_speakers), ..., (1, num_frames, num_speakers)]
        collar (float, optional): Collar in seconds for DER calculation. Defaults to 0.25.
        ignore_overlap (bool, optional): If True, DER will be calculated only for non-overlapping segments.
            Defaults to False.

    Returns:
        float: The Diarization Error Rate (DER) for the given set of postprocessing parameters.
    """
    with tempfile.TemporaryDirectory(dir=temp_out_dir, prefix="Diar_PostProcessing_") as _:
        if trial is not None:
            postprocessing_cfg = optuna_suggest_params(postprocessing_cfg, trial)
        all_hyps, all_refs, all_uems = convert_pred_mat_to_segments(
            audio_rttm_map_dict=infer_audio_rttm_dict,
            postprocessing_cfg=postprocessing_cfg,
            batch_preds_list=diar_model_preds_total_list,
            unit_10ms_frame_count=8,
            bypass_postprocessing=False,
        )
        metric, _, _ = score_labels(
            AUDIO_RTTM_MAP=infer_audio_rttm_dict,
            all_reference=all_refs,
            all_hypothesis=all_hyps,
            all_uem=all_uems,
            collar=collar,
            ignore_overlap=ignore_overlap,
        )
        der = abs(metric)
    return der


def run_optuna_hyperparam_search(
    cfg: DiarizationConfig,  # type: DiarizationConfig
    postprocessing_cfg: PostProcessingParams,
    infer_audio_rttm_dict: Dict[str, Dict[str, str]],
    preds_list: List[torch.Tensor],
    temp_out_dir: str,
):
    """
    Run Optuna hyperparameter optimization for speaker diarization.

    Args:
        cfg (DiarizationConfig): The configuration object containing model and dataset details.
        postprocessing_cfg (PostProcessingParams): The current postprocessing configuration.
        infer_audio_rttm_dict (dict): dictionary of audio file path, offset, duration and RTTM filepath.
        preds_list (List[torch.Tensor]): list of prediction matrices containing sigmoid values for each speaker.
            Dimension: [(1, num_frames, num_speakers), ..., (1, num_frames, num_speakers)]
        temp_out_dir (str): temporary directory for storing intermediate outputs.
    """
    worker_function = lambda trial: diarization_objective(
        trial=trial,
        postprocessing_cfg=postprocessing_cfg,
        temp_out_dir=temp_out_dir,
        infer_audio_rttm_dict=infer_audio_rttm_dict,
        diar_model_preds_total_list=preds_list,
        collar=cfg.collar,
    )
    study = optuna.create_study(
        direction="minimize", study_name=cfg.optuna_study_name, storage=cfg.optuna_storage, load_if_exists=True
    )
    logger = logging.getLogger()
    logger.setLevel(logging.INFO)  # Setup the root logger.
    if cfg.optuna_log_file is not None:
        logger.addHandler(logging.FileHandler(cfg.optuna_log_file, mode="a"))
    logger.addHandler(logging.StreamHandler())
    optuna.logging.enable_propagation()  # Propagate logs to the root logger.
    study.optimize(worker_function, n_trials=cfg.optuna_n_trials)


def convert_pred_mat_to_segments(
    audio_rttm_map_dict: Dict[str, Dict[str, str]],
    postprocessing_cfg,
    batch_preds_list: List[torch.Tensor],
    unit_10ms_frame_count: int = 8,
    bypass_postprocessing: bool = False,
    out_rttm_dir: str | None = None,
):
    """
    Convert prediction matrix to time-stamp segments.

    Args:
        audio_rttm_map_dict (dict): dictionary of audio file path, offset, duration and RTTM filepath.
        batch_preds_list (List[torch.Tensor]): list of prediction matrices containing sigmoid values for each speaker.
            Dimension: [(1, num_frames, num_speakers), ..., (1, num_frames, num_speakers)]
        unit_10ms_frame_count (int, optional): number of 10ms segments in a frame. Defaults to 8.
        bypass_postprocessing (bool, optional): if True, postprocessing will be bypassed. Defaults to False.

    Returns:
       all_hypothesis (list): list of pyannote objects for each audio file.
       all_reference (list): list of pyannote objects for each audio file.
       all_uems (list): list of pyannote objects for each audio file.
    """
    all_hypothesis, all_reference, all_uems = [], [], []
    cfg_vad_params = OmegaConf.structured(postprocessing_cfg)
    total_speaker_timestamps = predlist_to_timestamps(
        batch_preds_list=batch_preds_list,
        audio_rttm_map_dict=audio_rttm_map_dict,
        cfg_vad_params=cfg_vad_params,
        unit_10ms_frame_count=unit_10ms_frame_count,
        bypass_postprocessing=bypass_postprocessing,
    )
    for sample_idx, (uniq_id, audio_rttm_values) in enumerate(audio_rttm_map_dict.items()):
        speaker_timestamps = total_speaker_timestamps[sample_idx]
        if uniq_id is None:
            if audio_rttm_values.get("uniq_id", None) is not None:
                uniq_id = audio_rttm_values["uniq_id"]
            else:
                uniq_id = get_uniqname_from_filepath(audio_rttm_values["audio_filepath"])
        all_hypothesis, all_reference, all_uems = timestamps_to_pyannote_object(
            speaker_timestamps,
            uniq_id,
            audio_rttm_values,
            all_hypothesis,
            all_reference,
            all_uems,
            out_rttm_dir,
        )
    return all_hypothesis, all_reference, all_uems


@hydra_runner(config_name="DiarizationConfig", schema=DiarizationConfig)
def main(cfg: DiarizationConfig) -> Union[DiarizationConfig]:
    """Main function for end-to-end speaker diarization inference."""
    for key in cfg:
        cfg[key] = None if cfg[key] == 'None' else cfg[key]

    if is_dataclass(cfg):
        cfg = OmegaConf.structured(cfg)

    if cfg.random_seed:
        pl.seed_everything(cfg.random_seed)

    if cfg.model_path is None:
        raise ValueError("cfg.model_path cannot be None. Please specify the path to the model.")

    # setup GPU
    torch.set_float32_matmul_precision(cfg.matmul_precision)
    if cfg.cuda is None:
        if torch.cuda.is_available():
            device = [0]  # use 0th CUDA device
            accelerator = 'gpu'
            map_location = torch.device('cuda:0')
        else:
            device = 1
            accelerator = 'cpu'
            map_location = torch.device('cpu')
    else:
        device = [cfg.cuda]
        accelerator = 'gpu'
        map_location = torch.device(f'cuda:{cfg.cuda}')

    if cfg.model_path.endswith(".ckpt"):
        diar_model = SortformerEncLabelModel.load_from_checkpoint(
            checkpoint_path=cfg.model_path, map_location=map_location, strict=False
        )
    elif cfg.model_path.endswith(".nemo"):
        diar_model = SortformerEncLabelModel.restore_from(restore_path=cfg.model_path, map_location=map_location)
    else:
        raise ValueError("cfg.model_path must end with.ckpt or.nemo!")

    diar_model._cfg.test_ds.session_len_sec = cfg.session_len_sec
    trainer = pl.Trainer(devices=device, accelerator=accelerator)
    diar_model.set_trainer(trainer)

    diar_model = diar_model.eval()

    if cfg.presort_manifest:
        audio_key = cfg.get('audio_key', 'audio_filepath')
        with NamedTemporaryFile(mode='w', suffix='.json', delete=False) as f:
            for item in read_and_maybe_sort_manifest(cfg.dataset_manifest, try_sort=cfg.presort_manifest):
                audio_file = get_full_path(audio_file=item[audio_key], manifest_file=cfg.dataset_manifest)
                item[audio_key] = audio_file
                f.write(json.dumps(item) + "\n")
            sorted_manifest_path = f.name
        diar_model._cfg.test_ds.manifest_filepath = sorted_manifest_path
        infer_audio_rttm_dict = audio_rttm_map(sorted_manifest_path)
    else:
        diar_model._cfg.test_ds.manifest_filepath = cfg.dataset_manifest
        infer_audio_rttm_dict = audio_rttm_map(cfg.dataset_manifest)
    remove_path_after_done = sorted_manifest_path if sorted_manifest_path is not None else None

    diar_model._cfg.test_ds.batch_size = cfg.batch_size
    diar_model._cfg.test_ds.pin_memory = False

    OmegaConf.set_struct(diar_model._cfg, False)
    diar_model._cfg.test_ds.use_lhotse = cfg.use_lhotse
    diar_model._cfg.test_ds.use_bucketing = False
    diar_model._cfg.test_ds.drop_last = False
    diar_model._cfg.test_ds.batch_duration = cfg.batch_duration
    OmegaConf.set_struct(diar_model._cfg, True)

    # Model setup for inference
    diar_model._cfg.test_ds.num_workers = cfg.num_workers
    diar_model.setup_test_data(test_data_config=diar_model._cfg.test_ds)

    # Steaming mode setup
    diar_model.sortformer_modules.chunk_len = cfg.chunk_len
    diar_model.sortformer_modules.spkcache_len = cfg.spkcache_len
    diar_model.sortformer_modules.chunk_left_context = cfg.chunk_left_context
    diar_model.sortformer_modules.chunk_right_context = cfg.chunk_right_context
    diar_model.sortformer_modules.fifo_len = cfg.fifo_len
    diar_model.sortformer_modules.log = cfg.log
    diar_model.sortformer_modules.spkcache_refresh_rate = cfg.spkcache_refresh_rate

    postprocessing_cfg = load_postprocessing_from_yaml(cfg.postprocessing_yaml)
    tensor_path, model_id, tensor_filename = get_tensor_path(cfg)
    cfg.optuna_study_name = f"__{model_id}_{tensor_filename}"
    cfg.optuna_storage: str = f"sqlite:///{cfg.optuna_temp_dir}/{cfg.optuna_study_name}.db"
    cfg.optuna_log_file: str = f"{cfg.optuna_temp_dir}/{cfg.optuna_study_name}.log"

    if os.path.exists(tensor_path) and cfg.save_preds_tensors:
        logging.info(
            f"A saved prediction tensor has been found. Loading the saved prediction tensors from {tensor_path}..."
        )
        diar_model_preds_total_list = torch.load(tensor_path)
    else:
        logging.info("No saved prediction tensors found. Running inference on the dataset...")
        diar_model.test_batch()
        diar_model_preds_total_list = diar_model.preds_total_list
        if cfg.save_preds_tensors:
            torch.save(diar_model.preds_total_list, tensor_path)

    if cfg.launch_pp_optim:
        # Launch a hyperparameter optimization process if launch_pp_optim is True
        run_optuna_hyperparam_search(
            cfg=cfg,
            postprocessing_cfg=postprocessing_cfg,
            infer_audio_rttm_dict=infer_audio_rttm_dict,
            preds_list=diar_model_preds_total_list,
            temp_out_dir=cfg.optuna_temp_dir,
        )

    # Evaluation
    if not cfg.no_der:
        if cfg.out_rttm_dir is not None and not os.path.exists(cfg.out_rttm_dir):
            os.mkdir(cfg.out_rttm_dir)

        logging.info("Running offline diarization evaluation...")
        all_hyps, all_refs, all_uems = convert_pred_mat_to_segments(
            infer_audio_rttm_dict,
            postprocessing_cfg=postprocessing_cfg,
            batch_preds_list=diar_model_preds_total_list,
            unit_10ms_frame_count=8,
            bypass_postprocessing=cfg.bypass_postprocessing,
            out_rttm_dir=cfg.out_rttm_dir,
        )
        logging.info(f"Evaluating the model on the {len(diar_model_preds_total_list)} audio segments...")
        score_labels(
            AUDIO_RTTM_MAP=infer_audio_rttm_dict,
            all_reference=all_refs,
            all_hypothesis=all_hyps,
            all_uem=all_uems,
            collar=cfg.collar,
            ignore_overlap=cfg.ignore_overlap,
        )
        logging.info(f"PostProcessingParams: {postprocessing_cfg}")

    # clean-up
    if cfg.presort_manifest is not None:
        if remove_path_after_done is not None:
            os.unlink(remove_path_after_done)


if __name__ == '__main__':
    main()<|MERGE_RESOLUTION|>--- conflicted
+++ resolved
@@ -99,10 +99,6 @@
     ignore_overlap: bool = False  # If True, DER will be calculated only for non-overlapping segments
 
     # Streaming diarization configs
-<<<<<<< HEAD
-=======
-    streaming_mode: bool = False  # If True, streaming diarization will be used.
->>>>>>> 0933881a
     spkcache_len: int = 188
     spkcache_refresh_rate: int = 144
     fifo_len: int = 188

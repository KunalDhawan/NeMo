--- conflicted
+++ resolved
@@ -395,11 +395,7 @@
             deficit = len(new_tokens) - len(frame_inds_seq)
             frame_inds_seq = [frame_inds_seq[0]] * deficit + frame_inds_seq
         logging.warning(
-<<<<<<< HEAD
             f"Length of new token sequence ({len(new_tokens)}) does not match length of frame indices sequence ({len(frame_inds_seq)}). Skipping this chunk."
-=======
-            f"Length of word sequence ({len(new_tokens)}) does not match length of frame indices sequence ({len(frame_inds_seq)}). Skipping this chunk."
->>>>>>> db834f18
         )
     return frame_inds_seq
 
@@ -543,7 +539,6 @@
                         left_offset=left_offset,
                         right_offset=right_offset,
                     )
-<<<<<<< HEAD
                     # Get the word-level dictionaries for each word in the chunk
                     word_and_ts_seq = get_frame_and_words(tokenizer=asr_model.tokenizer, 
                                                           step_num=step_num, 
@@ -554,16 +549,6 @@
                     word_and_ts_seq = speaker_beam_search_decoder.beam_search_diarization_single(trans_info_dict=word_and_ts_seq)
                     word_and_ts_seq = get_sentences_values(session_trans_dict=word_and_ts_seq)
                     # import ipdb; ipdb.set_trace()
-=======
-
-                    word_and_ts_seq = get_frame_and_words(asr_model.tokenizer, 
-                                                          step_num, 
-                                                          diar_pred_out_stream,
-                                                          previous_hypotheses, 
-                                                          word_and_ts_seq) 
-                    # word_and_ts_seq = speaker_beam_search_decoder.beam_search_diarization_single(trans_info_dict=word_and_ts_seq)
-
->>>>>>> db834f18
                     logging.info(f"mem: {mem_last_time.shape}, fifo: {fifo_last_time.shape}, pred: {diar_pred_out_stream.shape}")
         if debug_mode:
             logging.info(f"Streaming transcriptions: {extract_transcriptions(transcribed_texts)}")
@@ -628,7 +613,6 @@
 
     if cfg.diar_model_path.endswith(".ckpt"):
         diar_model = SortformerEncLabelModel.load_from_checkpoint(checkpoint_path=cfg.diar_model_path, map_location=map_location, strict=False)
-        import ipdb; ipdb.set_trace()
     elif cfg.diar_model_path.endswith(".nemo"):
         diar_model = SortformerEncLabelModel.restore_from(restore_path=cfg.diar_model_path, map_location=map_location)
     else:

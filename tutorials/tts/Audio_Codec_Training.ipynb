{
  "cells": [
    {
      "cell_type": "markdown",
      "metadata": {
        "id": "7X-TwhdTGmlc"
      },
      "source": [
        "# License"
      ]
    },
    {
      "cell_type": "markdown",
      "metadata": {
        "id": "fCQUeZRPGnoe"
      },
      "source": [
        "> Copyright (c) 2024, NVIDIA CORPORATION & AFFILIATES. All rights reserved.\n",
        ">\n",
        "> Licensed under the Apache License, Version 2.0 (the \"License\"); you may not use this file except in compliance with the License. You may obtain a copy of the License at\n",
        ">\n",
        "> http://www.apache.org/licenses/LICENSE-2.0\n",
        ">\n",
        "> Unless required by applicable law or agreed to in writing, software distributed under the License is distributed on an \"AS IS\" BASIS, WITHOUT WARRANTIES OR CONDITIONS OF ANY KIND, either express or implied. See the License for the specific language governing permissions and limitations under the License."
      ]
    },
    {
      "cell_type": "markdown",
      "metadata": {
        "id": "rtBDkKqVGZJ8"
      },
      "source": [
        "# Introduction"
      ]
    },
    {
      "cell_type": "markdown",
      "metadata": {
        "id": "pZ2QSsXuGbMe"
      },
      "source": [
        "In this tutorial we show how to use NeMo to train and fine-tune **neural audio codecs**.\n",
        "\n",
        "Neural audio codecs are deep learning models that compress audio into a low bitrate representation. The compact embedding space created by these models can be useful for various speech tasks, such as TTS and ASR.\n",
        "\n",
        "<div>\n",
        "<img src=\"https://github.com/NVIDIA/NeMo/releases/download/v1.22.0/nemo_audio_codec.png\" width=\"800\", height=\"400\"/>\n",
        "</div>\n",
        "\n",
        "Audio codec models typically have an *encoder-quantizer-decoder* structure. The **encoder** takes an input audio signal and encodes it into a sequence of embeddings. The **quantizer** discretizes the embeddings to create a lookup table known as a **codebook**. The embeddings saved in the codebook are referred to as **audio codes**. The **decoder** takes the audio codes as input and attempts to reconstruct the original audio signal.\n",
        "\n",
        "To store compressed audio we only need to save the codebook index for each embedding in an audio sequence. This is how audio codec models achieve low bitrates. The codebook indices for an audio are referred to **audio tokens**. It is becoming common for speech generation models to synthesize speech by predicting audio tokens.\n",
        "\n",
        "In NeMo we have implementations of the [SEANet encoder and decoder](https://github.com/NVIDIA/NeMo/blob/main/nemo/collections/tts/modules/encodec_modules.py#L146)  used by [EnCodec](https://github.com/facebookresearch/encodec). As well as a [ResNet encoder](https://github.com/NVIDIA/NeMo/blob/main/nemo/collections/tts/modules/audio_codec_modules.py#L1035) and [HiFi-GAN decoder](https://github.com/NVIDIA/NeMo/blob/main/nemo/collections/tts/modules/audio_codec_modules.py#L875). For quantizers we support [Residual Vector Quantizer](https://github.com/NVIDIA/NeMo/blob/main/nemo/collections/tts/modules/encodec_modules.py#L694) (**RVQ**) and [Finite Scalar Quantizer](https://github.com/NVIDIA/NeMo/blob/main/nemo/collections/tts/modules/audio_codec_modules.py#L409) (**FSQ**).\n"
      ]
    },
    {
      "cell_type": "markdown",
      "metadata": {
        "id": "3OZassNG5xff"
      },
      "source": [
        "# Install"
      ]
    },
    {
      "cell_type": "code",
      "execution_count": null,
      "metadata": {
        "id": "WZvQvPkIhRi3"
      },
      "outputs": [],
      "source": [
        "BRANCH = 'main'\n",
        "# Install NeMo library. If you are running locally (rather than on Google Colab), comment out the below line\n",
        "# and instead follow the instructions at https://github.com/NVIDIA/NeMo#Installation\n",
        "!python -m pip install git+https://github.com/NVIDIA/NeMo.git@$BRANCH#egg=nemo_toolkit[tts]"
      ]
    },
    {
      "cell_type": "code",
      "execution_count": null,
      "metadata": {
        "id": "v8NGOM0EzK8W"
      },
      "outputs": [],
      "source": [
        "from pathlib import Path"
      ]
    },
    {
      "cell_type": "code",
      "execution_count": null,
      "metadata": {
        "id": "tvsgWO_WhV3M"
      },
      "outputs": [],
      "source": [
        "# Directory where tutorialscripts will run and outputs will be saved.\n",
        "ROOT_DIR = Path().absolute() / \"codec_tutorial\"\n",
        "\n",
        "# Nemo code paths\n",
        "NEMO_DIR = ROOT_DIR / \"nemo\"\n",
        "NEMO_SCRIPT_DIR = NEMO_DIR / \"scripts\" / \"dataset_processing\" / \"tts\"\n",
        "NEMO_EXAMPLES_DIR = NEMO_DIR / \"examples\" / \"tts\"\n",
        "NEMO_CONFIG_DIR = NEMO_EXAMPLES_DIR / \"conf\"\n",
        "\n",
        "nemo_download_dir = str(NEMO_DIR)\n",
        "# Download local version of NeMo scripts. If you are running locally and want to use your own local NeMo code,\n",
        "# comment out the below line and set NEMO_ROOT_DIR to your local path.\n",
        "!git clone -b $BRANCH https://github.com/NVIDIA/NeMo.git $nemo_download_dir"
      ]
    },
    {
      "cell_type": "markdown",
      "metadata": {
        "id": "KAbH7N427FdT"
      },
      "source": [
        "# Configuration"
      ]
    },
    {
      "cell_type": "markdown",
      "metadata": {
        "id": "ODgdGgsAAUku"
      },
      "source": [
        "Predefined model configurations are available in https://github.com/NVIDIA/NeMo/tree/main/examples/tts/conf/audio_codec.\n",
        "\n",
        "Configurations available include:\n",
        "\n",
        "*   **audio_codec_*.yaml**: Audio codec configurations optimized for various sampling rates.\n",
        "*   **mel_codec_*.yaml**: A mel-spectrogram based codec designed to maximize the performance of speech synthesis models.\n",
        "*   **encodec_*.yaml**: A reproduction of the original [EnCodec](https://arxiv.org/abs/2210.13438) model setup.\n",
        "*   **audio_codec_low_frame_rate_22050.yaml**: The [Low Frame-rate Speech Codec](https://arxiv.org/abs/2409.12117): an audio codec that achieves high-quality audio compression with a 1.89 kbps bitrate and 21.5 frames per second.\n",
        "\n",
        "This tutorial can be run with any of our predefined configs. As a default we have selected `audio_codec_16000.yaml`, which works for 16kHz audio."
      ]
    },
    {
      "cell_type": "code",
      "execution_count": null,
      "metadata": {
        "id": "SPtjS2LkzE9Q"
      },
      "outputs": [],
      "source": [
        "from omegaconf import OmegaConf"
      ]
    },
    {
      "cell_type": "code",
      "execution_count": null,
      "metadata": {
        "id": "iCPJFKg63Dsv"
      },
      "outputs": [],
      "source": [
        "CONFIG_FILENAME = \"audio_codec_22050.yaml\"\n",
        "CONFIG_DIR = NEMO_CONFIG_DIR / \"audio_codec\"\n",
        "\n",
        "config_filepath = CONFIG_DIR / CONFIG_FILENAME\n",
        "\n",
        "if not config_filepath.exists():\n",
        "  raise ValueError(f\"Config file does not exist {config_filepath}\")"
      ]
    },
    {
      "cell_type": "code",
      "execution_count": null,
      "metadata": {
        "id": "QE0HYh7FjAR3"
      },
      "outputs": [],
      "source": [
        "# Read model name and sample rate from model configuration\n",
        "omega_conf = OmegaConf.load(config_filepath)\n",
        "MODEL_NAME = omega_conf.name\n",
        "SAMPLE_RATE = omega_conf.sample_rate\n",
        "print(f\"Training {MODEL_NAME} with sample rate {SAMPLE_RATE}\")"
      ]
    },
    {
      "cell_type": "markdown",
      "metadata": {
        "id": "W7F--_0maLh5"
      },
      "source": [
<<<<<<< HEAD
        "We provide pretrained model checkpoints for fine-tuning. The list of available models can be found [here](https://github.com/NVIDIA/NeMo/blob/main/nemo/collections/tts/models/audio_codec.py#L645)."
=======
        "We provide pretrained model checkpoints for fine-tuning.\n",
        "\n",
        "A list of models available on NGC can be found [here](https://github.com/NVIDIA/NeMo/blob/main/nemo/collections/tts/models/audio_codec.py#L645).\n",
        "\n",
        "A list of models available on Hugging Face can be found [here](https://huggingface.co/collections/nvidia/nemo-audio-codecs-674f57ab6cb1324f997b5d5b). To use a checkpoint from hugging face, add \"nvidia/\" before the model name."
>>>>>>> b1f5aa3a
      ]
    },
    {
      "cell_type": "code",
      "execution_count": null,
      "metadata": {
<<<<<<< HEAD
        "id": "XqAYWR65aKTx"
=======
        "id": "cADIAIDUcGWd"
>>>>>>> b1f5aa3a
      },
      "outputs": [],
      "source": [
        "from nemo.collections.tts.models.audio_codec import AudioCodecModel\n",
        "\n",
        "pretrained_model_name = \"nvidia/audio-codec-22khz\"\n",
        "\n",
        "if pretrained_model_name is None:\n",
        "  MODEL_CHECKPOINT_PATH = None\n",
        "else:\n",
<<<<<<< HEAD
        "  model_list = AudioCodecModel.list_available_models()\n",
        "\n",
        "  pretrained_model_url = None\n",
        "  for model in model_list:\n",
        "    if model.pretrained_model_name == pretrained_model_name:\n",
        "      pretrained_model_url = model.location\n",
        "      break\n",
        "\n",
        "  if pretrained_model_url is None:\n",
        "    raise ValueError(f\"Could not find pretrained model {pretrained_model_name}. Models available {model_list}\")\n",
        "\n",
        "  # Optionally load pretrained checkpoint\n",
        "  MODEL_CHECKPOINT_PATH = ROOT_DIR / \"models\" / f\"{pretrained_model_name}.nemo\"\n",
        "\n",
        "  if not MODEL_CHECKPOINT_PATH.exists():\n",
        "      print(f\"Downloading {pretrained_model_url} to {MODEL_CHECKPOINT_PATH}\")\n",
        "      MODEL_CHECKPOINT_PATH.parent.mkdir(exist_ok=True)\n",
        "      wget.download(pretrained_model_url, out=str(MODEL_CHECKPOINT_PATH))"
=======
        "  MODEL_CHECKPOINT_PATH = AudioCodecModel.from_pretrained(model_name=pretrained_model_name, return_model_file=True)"
>>>>>>> b1f5aa3a
      ]
    },
    {
      "cell_type": "markdown",
      "metadata": {
        "id": "fM4QPsLTnzK7"
      },
      "source": [
        "# Dataset Preparation"
      ]
    },
    {
      "cell_type": "markdown",
      "metadata": {
        "id": "tkZC6Dl7KRl6"
      },
      "source": [
        "For our tutorial, we use a subset of [VCTK](https://datashare.ed.ac.uk/handle/10283/2950) dataset with 5 speakers (p225-p229)."
      ]
    },
    {
      "cell_type": "code",
      "execution_count": null,
      "metadata": {
        "id": "sYzvAYr2vo1K"
      },
      "outputs": [],
      "source": [
        "import tarfile\n",
        "import wget\n",
        "\n",
        "from nemo.collections.asr.parts.utils.manifest_utils import read_manifest, write_manifest"
      ]
    },
    {
      "cell_type": "code",
      "execution_count": null,
      "metadata": {
        "id": "aoxN1QsUzX-k"
      },
      "outputs": [],
      "source": [
        "# Create dataset directory\n",
        "DATA_DIR = ROOT_DIR / \"data\"\n",
        "\n",
        "DATA_DIR.mkdir(parents=True, exist_ok=True)"
      ]
    },
    {
      "cell_type": "code",
      "execution_count": null,
      "metadata": {
        "id": "mArlQd5Hk36b"
      },
      "outputs": [],
      "source": [
        "# Download the dataset\n",
        "dataset_url = \"https://vctk-subset.s3.amazonaws.com/vctk_subset_multispeaker.tar.gz\"\n",
        "dataset_tar_filepath = DATA_DIR / \"vctk.tar.gz\"\n",
        "\n",
        "if not dataset_tar_filepath.exists():\n",
        "    wget.download(dataset_url, out=str(dataset_tar_filepath))"
      ]
    },
    {
      "cell_type": "code",
      "execution_count": null,
      "metadata": {
        "id": "p987cjtOy9C7"
      },
      "outputs": [],
      "source": [
        "# Extract the dataset\n",
        "with tarfile.open(dataset_tar_filepath) as tar_f:\n",
        "    tar_f.extractall(DATA_DIR)"
      ]
    },
    {
      "cell_type": "code",
      "execution_count": null,
      "metadata": {
        "id": "Ko6dxYJW0i3G"
      },
      "outputs": [],
      "source": [
        "DATASET_DIR = DATA_DIR / \"vctk_subset_multispeaker\""
      ]
    },
    {
      "cell_type": "code",
      "execution_count": null,
      "metadata": {
        "id": "We5FHYQt5BeO"
      },
      "outputs": [],
      "source": [
        "# Visualize the raw dataset\n",
        "train_raw_filepath = DATASET_DIR / \"train.json\"\n",
        "!head $train_raw_filepath"
      ]
    },
    {
      "cell_type": "markdown",
      "metadata": {
        "id": "i3jsk2HCMSU5"
      },
      "source": [
        "## Manifest Processing"
      ]
    },
    {
      "cell_type": "markdown",
      "metadata": {
        "id": "N8WuAGJsMHRn"
      },
      "source": [
        "The downloaded manifest is formatted for TTS training, which contains metadata such as text and speaker.\n",
        "\n",
        "For codec training we need `audio_filepath`. The `audio_filepath` field can either be an *absolute path*, or a *relative path* with the root directory provided as an argument to each script. Here we use relative paths.\n",
        "\n",
        "If you include `duration` the training script will automatically calculate the total size of each dataset used, and can be useful for filtering based on utterance length."
      ]
    },
    {
      "cell_type": "code",
      "execution_count": null,
      "metadata": {
        "id": "zoCRrKQ20VZP"
      },
      "outputs": [],
      "source": [
        "def update_manifest(data_type):\n",
        "    input_filepath = DATASET_DIR / f\"{data_type}.json\"\n",
        "    output_filepath = DATASET_DIR / f\"{data_type}_raw.json\"\n",
        "\n",
        "    entries = read_manifest(input_filepath)\n",
        "    new_entries = []\n",
        "    for entry in entries:\n",
        "        # Provide relative path instead of absolute path\n",
        "        audio_filepath = entry[\"audio_filepath\"].replace(\"audio/\", \"\")\n",
        "        duration = round(entry[\"duration\"], 2)\n",
        "        new_entry = {\n",
        "            \"audio_filepath\": audio_filepath,\n",
        "            \"duration\": duration\n",
        "        }\n",
        "        new_entries.append(new_entry)\n",
        "\n",
        "    write_manifest(output_path=output_filepath, target_manifest=new_entries, ensure_ascii=False)"
      ]
    },
    {
      "cell_type": "code",
      "execution_count": null,
      "metadata": {
        "id": "PaCc3GCG1UbH"
      },
      "outputs": [],
      "source": [
        "update_manifest(\"dev\")\n",
        "update_manifest(\"train\")"
      ]
    },
    {
      "cell_type": "code",
      "execution_count": null,
      "metadata": {
        "id": "bVLIB3Ip1Aqn"
      },
      "outputs": [],
      "source": [
        "# Visualize updated 'audio_filepath' field.\n",
        "train_filepath = DATASET_DIR / \"train_raw.json\"\n",
        "!head $train_filepath"
      ]
    },
    {
      "cell_type": "markdown",
      "metadata": {
        "id": "alrRDWio41qi"
      },
      "source": [
        "## Audio Preprocessing"
      ]
    },
    {
      "cell_type": "markdown",
      "metadata": {
        "id": "4WfEaMwpUsFt"
      },
      "source": [
        "Next we process the audio data using [preprocess_audio.py](https://github.com/NVIDIA/NeMo/blob/main/scripts/dataset_processing/tts/preprocess_audio.py).\n",
        "\n",
        "During this step we can apply the following transformations:\n",
        "\n",
        "1. Resample the audio from 48khz to the target sample rate for codec training.\n",
        "2. Remove long silence from the beginning and end of each audio file. This can be done using an *energy* based approach which will work on clean audio, or using *voice activity detection (VAD)* which is slower but also works on audio with background or static noise (eg. from a microphone). Here we suggest VAD because some audio in VCTK has background noise."
      ]
    },
    {
      "cell_type": "code",
      "execution_count": null,
      "metadata": {
        "id": "WEvIefjnd7AG"
      },
      "outputs": [],
      "source": [
        "import IPython.display as ipd"
      ]
    },
    {
      "cell_type": "code",
      "execution_count": null,
      "metadata": {
        "id": "-qEuCH8S4vFP"
      },
      "outputs": [],
      "source": [
        "# Python wrapper to invoke the given bash script with the given input args\n",
        "def run_script(script, args):\n",
        "    args = ' \\\\'.join(args)\n",
        "    cmd = f\"python {script} \\\\{args}\"\n",
        "\n",
        "    print(cmd.replace(\" \\\\\", \"\\n\"))\n",
        "    print()\n",
        "    !$cmd"
      ]
    },
    {
      "cell_type": "code",
      "execution_count": null,
      "metadata": {
        "id": "0kQ1UDnGfdX6"
      },
      "outputs": [],
      "source": [
        "audio_preprocessing_script = NEMO_SCRIPT_DIR / \"preprocess_audio.py\"\n",
        "\n",
        "# Directory with raw audio data\n",
        "input_audio_dir = DATASET_DIR / \"audio\"\n",
        "# Directory to write preprocessed audio to\n",
        "output_audio_dir = DATASET_DIR / \"audio_preprocessed\"\n",
        "# Whether to overwrite existing audio, if it exists in the output directory\n",
        "overwrite_audio = True\n",
        "# Whether to overwrite output manifest, if it exists\n",
        "overwrite_manifest = True\n",
        "# Number of threads to parallelize audio processing across\n",
        "num_workers = 4\n",
        "# Format of output audio files. Use \"flac\" to compress to a smaller file size.\n",
        "output_format = \"flac\"\n",
        "# Method for silence trimming. Can use \"energy.yaml\" or \"vad.yaml\".\n",
        "trim_config_path = NEMO_CONFIG_DIR / \"trim\" / \"vad.yaml\"\n",
        "\n",
        "def preprocess_audio(data_type):\n",
        "    input_filepath = DATASET_DIR / f\"{data_type}_raw.json\"\n",
        "    output_filepath = DATASET_DIR / f\"{data_type}_manifest.json\"\n",
        "\n",
        "    args = [\n",
        "        f\"--input_manifest={input_filepath}\",\n",
        "        f\"--output_manifest={output_filepath}\",\n",
        "        f\"--input_audio_dir={input_audio_dir}\",\n",
        "        f\"--output_audio_dir={output_audio_dir}\",\n",
        "        f\"--num_workers={num_workers}\",\n",
        "        f\"--output_sample_rate={SAMPLE_RATE}\",\n",
        "        f\"--output_format={output_format}\",\n",
        "        f\"--trim_config_path={trim_config_path}\"\n",
        "    ]\n",
        "    if overwrite_manifest:\n",
        "        args.append(\"--overwrite_manifest\")\n",
        "    if overwrite_audio:\n",
        "        args.append(\"--overwrite_audio\")\n",
        "\n",
        "    run_script(audio_preprocessing_script, args)"
      ]
    },
    {
      "cell_type": "code",
      "execution_count": null,
      "metadata": {
        "id": "ai0zbXSOriuY"
      },
      "outputs": [],
      "source": [
        "preprocess_audio(\"dev\")"
      ]
    },
    {
      "cell_type": "code",
      "execution_count": null,
      "metadata": {
        "id": "NUKnidQYfgDo"
      },
      "outputs": [],
      "source": [
        "preprocess_audio(\"train\")"
      ]
    },
    {
      "cell_type": "markdown",
      "metadata": {
        "id": "x2yhJtsj2lDR"
      },
      "source": [
        "Before we proceed, it is important to verify that the audio processing works as expected. Let's listen to an audio file before and after processing.\n",
        "\n",
        "Note that the processed audio is shorter because we trimmed the leading and trailing silence."
      ]
    },
    {
      "cell_type": "code",
      "execution_count": null,
      "metadata": {
        "id": "AfdHUHAWuF-G"
      },
      "outputs": [],
      "source": [
        "!ls $processed_audio_filepath"
      ]
    },
    {
      "cell_type": "code",
      "execution_count": null,
      "metadata": {
        "id": "_fM3GwJxkjOA"
      },
      "outputs": [],
      "source": [
        "audio_file = \"p228_009.wav\"\n",
        "audio_filepath = input_audio_dir / audio_file\n",
        "processed_audio_filepath = output_audio_dir / audio_file.replace(\".wav\", \".flac\")\n",
        "\n",
        "print(\"Original audio.\")\n",
        "ipd.display(ipd.Audio(audio_filepath, rate=SAMPLE_RATE))\n",
        "\n",
        "print(\"Processed audio.\")\n",
        "ipd.display(ipd.Audio(processed_audio_filepath, rate=SAMPLE_RATE))"
      ]
    },
    {
      "cell_type": "markdown",
      "metadata": {
        "id": "oRO842MUyODC"
      },
      "source": [
        "# Audio Codec Training"
      ]
    },
    {
      "cell_type": "markdown",
      "metadata": {
        "id": "E4wUKYOfH8ax"
      },
      "source": [
        "Here we show how to train an audio codec model from scratch. Instructions and checkpoints for fine-tuning will be provided later.\n"
      ]
    },
    {
      "cell_type": "code",
      "execution_count": null,
      "metadata": {
        "id": "pqfl9jAYMJob"
      },
      "outputs": [],
      "source": [
        "import os\n",
        "import torch\n",
        "from omegaconf import OmegaConf"
      ]
    },
    {
      "cell_type": "code",
      "execution_count": null,
      "metadata": {
        "id": "jK2rr-Kr6Qg8"
      },
      "outputs": [],
      "source": [
        "dataset_name = \"vctk\"\n",
        "audio_dir = DATASET_DIR / \"audio_preprocessed\"\n",
        "train_manifest_filepath = DATASET_DIR / \"train_manifest.json\"\n",
        "dev_manifest_filepath = DATASET_DIR / \"dev_manifest.json\""
      ]
    },
    {
      "cell_type": "code",
      "execution_count": null,
      "metadata": {
        "id": "Vr4D-NB-yQx8"
      },
      "outputs": [],
      "source": [
        "audio_codec_training_script = NEMO_EXAMPLES_DIR / \"audio_codec.py\"\n",
        "\n",
        "# The total number of training steps will be (epochs * steps_per_epoch)\n",
        "epochs = 10\n",
        "steps_per_epoch = 10\n",
        "\n",
        "# Name of the experiment that will determine where it is saved locally and in TensorBoard and WandB\n",
        "run_id = \"test_run\"\n",
        "exp_dir = ROOT_DIR / \"exps\"\n",
        "codec_exp_output_dir = exp_dir / MODEL_NAME / run_id\n",
        "# Directory where predicted audio will be stored periodically throughout training\n",
        "codec_log_dir = codec_exp_output_dir / \"logs\"\n",
        "# Optionally log visualization of learned codes.\n",
        "log_dequantized = True\n",
        "# Optionally log predicted audio and other artifacts to WandB\n",
        "log_to_wandb = False\n",
        "# Optionally log predicted audio and other artifacts to Tensorboard\n",
        "log_to_tensorboard = False\n",
        "\n",
        "if torch.cuda.is_available():\n",
        "    accelerator=\"gpu\"\n",
        "    batch_size = 4\n",
        "    devices = -1\n",
        "else:\n",
        "    import multiprocessing\n",
        "    accelerator=\"cpu\"\n",
        "    batch_size = 2\n",
        "    devices = multiprocessing.cpu_count()\n",
        "\n",
        "args = [\n",
        "    f\"--config-path={CONFIG_DIR}\",\n",
        "    f\"--config-name={CONFIG_FILENAME}\",\n",
        "    f\"max_epochs={epochs}\",\n",
        "    f\"weighted_sampling_steps_per_epoch={steps_per_epoch}\",\n",
        "    f\"batch_size={batch_size}\",\n",
        "    f\"log_dir={codec_log_dir}\",\n",
        "    f\"exp_manager.exp_dir={exp_dir}\",\n",
        "    f\"+exp_manager.version={run_id}\",\n",
        "    f\"model.log_config.log_wandb={log_to_wandb}\",\n",
        "    f\"model.log_config.log_tensorboard={log_to_tensorboard}\",\n",
        "    f\"model.log_config.generators.0.log_dequantized={log_dequantized}\",\n",
        "    f\"trainer.accelerator={accelerator}\",\n",
        "    f\"trainer.devices={devices}\",\n",
        "    f\"+train_ds_meta.{dataset_name}.manifest_path={train_manifest_filepath}\",\n",
        "    f\"+train_ds_meta.{dataset_name}.audio_dir={audio_dir}\",\n",
        "    f\"+val_ds_meta.{dataset_name}.manifest_path={dev_manifest_filepath}\",\n",
        "    f\"+val_ds_meta.{dataset_name}.audio_dir={audio_dir}\",\n",
        "    f\"+log_ds_meta.{dataset_name}.manifest_path={dev_manifest_filepath}\",\n",
        "    f\"+log_ds_meta.{dataset_name}.audio_dir={audio_dir}\"\n",
        "]\n",
        "\n",
        "if MODEL_CHECKPOINT_PATH is not None:\n",
        "  args.append(f\"+init_from_nemo_model={MODEL_CHECKPOINT_PATH}\")"
      ]
    },
    {
      "cell_type": "code",
      "execution_count": null,
      "metadata": {
        "id": "Bn8lQG0PxWGi"
      },
      "outputs": [],
      "source": [
        "# If an error occurs, log the entire stacktrace.\n",
        "os.environ[\"HYDRA_FULL_ERROR\"] = \"1\""
      ]
    },
    {
      "cell_type": "code",
      "execution_count": null,
      "metadata": {
        "id": "yUxFCNrE3Ywi"
      },
      "outputs": [],
      "source": [
        "# Do the model training. For some configurations this step might hang when using CPU.\n",
        "run_script(audio_codec_training_script, args)"
      ]
    },
    {
      "cell_type": "markdown",
      "metadata": {
        "id": "BBPIpS-lL6z9"
      },
      "source": [
        "During training, the model will automatically save predictions for all audio files specified in the `log_ds_meta` manifest."
      ]
    },
    {
      "cell_type": "code",
      "execution_count": null,
      "metadata": {
        "id": "rSFOm1Sg46Lh"
      },
      "outputs": [],
      "source": [
        "codec_log_epoch_dir = codec_log_dir / \"epoch_10\" / dataset_name\n",
        "!ls $codec_log_epoch_dir"
      ]
    },
    {
      "cell_type": "markdown",
      "metadata": {
        "id": "oCJs7oCLMIjD"
      },
      "source": [
        "This makes it easy to listen to the audio to determine how well the model is performing. We can decide to stop training when either:\n",
        "\n",
        "*   The predicted audio sounds almost identical to the original audio.\n",
        "*   The predicted audio stops improving in between epochs.\n",
        "\n",
        "**Note that when training from scratch, the dataset in this tutorial is too small to get good audio quality.**"
      ]
    },
    {
      "cell_type": "code",
      "execution_count": null,
      "metadata": {
        "id": "G6k4ymzfJ5Y6"
      },
      "outputs": [],
      "source": [
        "audio_filepath_ground_truth = output_audio_dir / \"p228_009.flac\"\n",
        "audio_filepath_reconstructed = codec_log_epoch_dir / \"p228_009_audio_out.wav\"\n",
        "\n",
        "print(\"Ground truth audio.\")\n",
        "ipd.display(ipd.Audio(audio_filepath_ground_truth, rate=SAMPLE_RATE))\n",
        "\n",
        "print(\"Reconstructed audio.\")\n",
        "ipd.display(ipd.Audio(audio_filepath_reconstructed, rate=SAMPLE_RATE))\n",
        "\n",
        "dequantized_filepath = codec_log_epoch_dir / \"p228_009_dequantized.png\"\n",
        "ipd.Image(dequantized_filepath)"
      ]
    },
    {
      "cell_type": "markdown",
      "metadata": {
        "id": "rynZYwg2VP5d"
      },
      "source": [
        "# Related Information"
      ]
    },
    {
      "cell_type": "markdown",
      "metadata": {
        "id": "_LtyHHuLkNDv"
      },
      "source": [
        "To learn more about audio codec models in NeMo, look at our [documentation](https://docs.nvidia.com/nemo-framework/user-guide/latest/nemotoolkit/tts/models.html#codecs).\n",
        "\n",
        "For more information on how to download and run pre-trained audio codec models, visit [NGC](https://catalog.ngc.nvidia.com/models?filters=&orderBy=scoreDESC&query=codec)."
      ]
    },
    {
      "cell_type": "markdown",
      "metadata": {
        "id": "LeqV3VvJVOb-"
      },
      "source": [
        "# References"
      ]
    },
    {
      "cell_type": "markdown",
      "metadata": {
        "id": "Rvu4w2x_3RSY"
      },
      "source": [
        "1.   [EnCodec](https://arxiv.org/abs/2210.13438)\n",
        "2.   [Finite Scalar Quantization (FSQ)](https://arxiv.org/abs/2309.15505)\n",
        "3.   [HiFi-GAN](https://arxiv.org/abs/2010.05646)\n",
        "4.   [SEANet](https://arxiv.org/abs/2009.02095)\n",
        "5.   [Spectral Codecs](https://arxiv.org/abs/2406.05298)\n",
        "6.   [Low Frame-rate Speech Codec](https://arxiv.org/abs/2409.12117)"
      ]
    }
  ],
  "metadata": {
    "colab": {
      "provenance": []
    },
    "kernelspec": {
      "display_name": "Python 3",
      "name": "python3"
    },
    "language_info": {
      "name": "python"
    }
  },
  "nbformat": 4,
  "nbformat_minor": 0
}<|MERGE_RESOLUTION|>--- conflicted
+++ resolved
@@ -187,26 +187,18 @@
         "id": "W7F--_0maLh5"
       },
       "source": [
-<<<<<<< HEAD
-        "We provide pretrained model checkpoints for fine-tuning. The list of available models can be found [here](https://github.com/NVIDIA/NeMo/blob/main/nemo/collections/tts/models/audio_codec.py#L645)."
-=======
         "We provide pretrained model checkpoints for fine-tuning.\n",
         "\n",
         "A list of models available on NGC can be found [here](https://github.com/NVIDIA/NeMo/blob/main/nemo/collections/tts/models/audio_codec.py#L645).\n",
         "\n",
         "A list of models available on Hugging Face can be found [here](https://huggingface.co/collections/nvidia/nemo-audio-codecs-674f57ab6cb1324f997b5d5b). To use a checkpoint from hugging face, add \"nvidia/\" before the model name."
->>>>>>> b1f5aa3a
-      ]
-    },
-    {
-      "cell_type": "code",
-      "execution_count": null,
-      "metadata": {
-<<<<<<< HEAD
-        "id": "XqAYWR65aKTx"
-=======
+      ]
+    },
+    {
+      "cell_type": "code",
+      "execution_count": null,
+      "metadata": {
         "id": "cADIAIDUcGWd"
->>>>>>> b1f5aa3a
       },
       "outputs": [],
       "source": [
@@ -217,28 +209,7 @@
         "if pretrained_model_name is None:\n",
         "  MODEL_CHECKPOINT_PATH = None\n",
         "else:\n",
-<<<<<<< HEAD
-        "  model_list = AudioCodecModel.list_available_models()\n",
-        "\n",
-        "  pretrained_model_url = None\n",
-        "  for model in model_list:\n",
-        "    if model.pretrained_model_name == pretrained_model_name:\n",
-        "      pretrained_model_url = model.location\n",
-        "      break\n",
-        "\n",
-        "  if pretrained_model_url is None:\n",
-        "    raise ValueError(f\"Could not find pretrained model {pretrained_model_name}. Models available {model_list}\")\n",
-        "\n",
-        "  # Optionally load pretrained checkpoint\n",
-        "  MODEL_CHECKPOINT_PATH = ROOT_DIR / \"models\" / f\"{pretrained_model_name}.nemo\"\n",
-        "\n",
-        "  if not MODEL_CHECKPOINT_PATH.exists():\n",
-        "      print(f\"Downloading {pretrained_model_url} to {MODEL_CHECKPOINT_PATH}\")\n",
-        "      MODEL_CHECKPOINT_PATH.parent.mkdir(exist_ok=True)\n",
-        "      wget.download(pretrained_model_url, out=str(MODEL_CHECKPOINT_PATH))"
-=======
         "  MODEL_CHECKPOINT_PATH = AudioCodecModel.from_pretrained(model_name=pretrained_model_name, return_model_file=True)"
->>>>>>> b1f5aa3a
       ]
     },
     {

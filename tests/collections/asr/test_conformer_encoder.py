# Copyright (c) 2022, NVIDIA CORPORATION.  All rights reserved.
#
# Licensed under the Apache License, Version 2.0 (the "License");
# you may not use this file except in compliance with the License.
# You may obtain a copy of the License at
#
#     http://www.apache.org/licenses/LICENSE-2.0
#
# Unless required by applicable law or agreed to in writing, software
# distributed under the License is distributed on an "AS IS" BASIS,
# WITHOUT WARRANTIES OR CONDITIONS OF ANY KIND, either express or implied.
# See the License for the specific language governing permissions and
# limitations under the License.
import numpy as np
import pytest
import torch

from nemo.collections.asr.modules.conformer_encoder import ConformerEncoder


class TestStochasticDepth:
    """Testing stochastic depth functionality."""

    def test_stochastic_depth_model_creation(self):
        """Testing basic model creation and the drop probs are correctly assigned."""
        n_layers = 4
        model = ConformerEncoder(feat_in=10, n_layers=n_layers, d_model=4, feat_out=8)

        # checking that by default SD is disabled
        assert model.layer_drop_probs == [0.0] * n_layers

        # linear mode
        for drop_prob in [0.3, 0.5, 0.9]:
            for start_layer in [1, 3]:
                model = ConformerEncoder(
                    feat_in=10,
                    n_layers=n_layers,
                    d_model=4,
                    feat_out=8,
                    stochastic_depth_drop_prob=drop_prob,
                    stochastic_depth_start_layer=start_layer,
                )
                L = n_layers - start_layer
                assert model.layer_drop_probs == [0.0] * start_layer + [drop_prob * l / L for l in range(1, L + 1)]

        # uniform mode
        for drop_prob in [0.3, 0.5, 0.9]:
            model = ConformerEncoder(
                feat_in=10,
                n_layers=n_layers,
                d_model=4,
                feat_out=8,
                stochastic_depth_drop_prob=drop_prob,
                stochastic_depth_mode="uniform",
                stochastic_depth_start_layer=start_layer,
            )
            L = n_layers - start_layer
            assert model.layer_drop_probs == [0.0] * start_layer + [drop_prob] * L

        # checking for errors
        for drop_prob in [-1.0, 1.0]:
            with pytest.raises(ValueError, match="stochastic_depth_drop_prob has to be in"):
                ConformerEncoder(
                    feat_in=10,
                    n_layers=n_layers,
                    d_model=4,
                    feat_out=8,
                    stochastic_depth_drop_prob=drop_prob,
                    stochastic_depth_mode="uniform",
                )

        with pytest.raises(ValueError, match="stochastic_depth_mode has to be one of"):
            ConformerEncoder(feat_in=10, n_layers=n_layers, d_model=4, feat_out=8, stochastic_depth_mode="weird")

        for start_layer in [-1, 0, 5]:
            with pytest.raises(ValueError, match="stochastic_depth_start_layer has to be in"):
                ConformerEncoder(
                    feat_in=10,
                    n_layers=n_layers,
                    d_model=4,
                    feat_out=8,
                    stochastic_depth_start_layer=start_layer,
                )

    @pytest.mark.pleasefixme
    def test_stochastic_depth_forward(self):
        """Testing that forward works and we get randomness during training, but not during eval."""
        random_input = torch.rand((1, 2, 2))
        random_length = torch.tensor([2], dtype=torch.int64)

        model = ConformerEncoder(
            feat_in=2,
            n_layers=3,
            d_model=4,
            feat_out=4,
            stochastic_depth_drop_prob=0.8,
            dropout=0.0,
            dropout_pre_encoder=0.0,
            dropout_emb=0.0,
            conv_norm_type="layer_norm",
            conv_kernel_size=3,
        )
        model.train()
        outputs = [None] * 5
        for i in range(5):
            outputs[i] = model(audio_signal=random_input, length=random_length)[0]
        # checking that not all outputs are the same
        num_diff = 0
        for i in range(1, 5):
            if not torch.allclose(outputs[i], outputs[0]):
                num_diff += 1
        assert num_diff > 0

        model.eval()
        outputs = [None] * 5
        for i in range(5):
            outputs[i] = model(audio_signal=random_input, length=random_length)[0]
        # checking that not all outputs are the same
        num_diff = 0
        for i in range(1, 5):
            if not torch.allclose(outputs[i], outputs[0]):
                num_diff += 1
        assert num_diff == 0


class TestBypassPreEncode:
    """Testing bypass pre-encode functionality."""

    def test_bypass_pre_encode_forward(self):
        """Testing that forward works with "bypass pre-encode" mode."""
        # For pre-encoded embeddings, the shape is (batch_size, n_frames, emb_dim)
        batch_size = 2
        n_frames, emb_dim, feat_out = 17, 16, 8
        random_input = torch.rand((batch_size, n_frames, emb_dim))
        random_length = torch.tensor([n_frames], dtype=torch.int64)

        model = ConformerEncoder(
            feat_in=10,
            n_layers=3,
            d_model=emb_dim,
            feat_out=feat_out,
            stochastic_depth_drop_prob=0.0,
            dropout=0.0,
            dropout_pre_encoder=0.0,
            dropout_emb=0.0,
            conv_norm_type="layer_norm",
            conv_kernel_size=3,
        )
        model.train()
        fwd_outputs = model(audio_signal=random_input, length=random_length, bypass_pre_encode=True)[0]
        assert fwd_outputs.shape == (batch_size, feat_out, n_frames)

        model.eval()
        fwd_outputs = model(audio_signal=random_input, length=random_length, bypass_pre_encode=True)[0]
        assert fwd_outputs.shape == (batch_size, feat_out, n_frames)

    def test_error_shape_invalid_bypass_pre_encode_forward(self):
        """
        Testing that error messages are correctly triggered regarding "bypass pre-encode" mode.
        Both correct samples and wrongs samples are tested.

        (1) bypass_pre_encode = False (default):
            `audio_signal` must be a tensor containing audio features.
            Shape: (batch, self._feat_in, n_frames)
        (2) bypass_pre_encode = True:
            `audio_signal` must be a tensor containing pre-encoded embeddings.
            Shape: (batch, n_frame, self.d_model)
        """
        batch_size = 2
        n_frames, emb_dim, feat_in, feat_out = 17, 16, 10, 8

        pre_encode_input = torch.rand((batch_size, n_frames, emb_dim))
        feat_input = torch.rand((batch_size, feat_in, n_frames))
        input_length = torch.tensor([n_frames], dtype=torch.int64)

        model = ConformerEncoder(
            feat_in=feat_in,
            n_layers=3,
            d_model=emb_dim,
            feat_out=feat_out,
            stochastic_depth_drop_prob=0.0,
            dropout=0.0,
            dropout_pre_encoder=0.0,
            dropout_emb=0.0,
            conv_norm_type="layer_norm",
            conv_kernel_size=3,
        )
<<<<<<< HEAD
        sub_sampled_n_frames = np.ceil(n_frames/model.subsampling_factor)
=======
        sub_sampled_n_frames = np.ceil(n_frames / model.subsampling_factor)
>>>>>>> 625f7e12

        # Test with bypass_pre_encode = True, should be pre_encode_input but given feat_input.
        model.train()
        with pytest.raises(ValueError):
            model(audio_signal=feat_input, length=input_length, bypass_pre_encode=True)

        model.eval()
        with pytest.raises(ValueError):
            model(audio_signal=feat_input, length=input_length, bypass_pre_encode=True)

        # Test with bypass_pre_encode = True, given the correct input pre_encode_input.
        model.train()
        fwd_outputs = model(audio_signal=pre_encode_input, length=input_length, bypass_pre_encode=True)[0]
        assert fwd_outputs.shape == (batch_size, feat_out, n_frames)

        model.eval()
        fwd_outputs = model(audio_signal=pre_encode_input, length=input_length, bypass_pre_encode=True)[0]
        assert fwd_outputs.shape == (batch_size, feat_out, n_frames)

        # Test with bypass_pre_encode = False, should be feat_input but given pre_encode_input.
        model.train()
        with pytest.raises(ValueError):
            model(audio_signal=pre_encode_input, length=input_length, bypass_pre_encode=False)

        model.eval()
        with pytest.raises(ValueError):
            model(audio_signal=pre_encode_input, length=input_length, bypass_pre_encode=False)

        # Test with bypass_pre_encode = False, given the correct input feat_input.
        model.train()
        fwd_outputs = model(audio_signal=feat_input, length=input_length, bypass_pre_encode=False)[0]
        assert fwd_outputs.shape == (batch_size, feat_out, sub_sampled_n_frames)

        model.eval()
        fwd_outputs = model(audio_signal=feat_input, length=input_length, bypass_pre_encode=False)[0]
        assert fwd_outputs.shape == (batch_size, feat_out, sub_sampled_n_frames)<|MERGE_RESOLUTION|>--- conflicted
+++ resolved
@@ -12,6 +12,7 @@
 # See the License for the specific language governing permissions and
 # limitations under the License.
 import numpy as np
+import numpy as np
 import pytest
 import torch
 
@@ -185,11 +186,7 @@
             conv_norm_type="layer_norm",
             conv_kernel_size=3,
         )
-<<<<<<< HEAD
         sub_sampled_n_frames = np.ceil(n_frames/model.subsampling_factor)
-=======
-        sub_sampled_n_frames = np.ceil(n_frames / model.subsampling_factor)
->>>>>>> 625f7e12
 
         # Test with bypass_pre_encode = True, should be pre_encode_input but given feat_input.
         model.train()
